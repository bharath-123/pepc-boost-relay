--- conflicted
+++ resolved
@@ -1670,13 +1670,6 @@
 }
 
 // This method first checks whether the payouts are valid, then checks whether the txs are valid w.r.t state interference
-<<<<<<< HEAD
-func (api *RelayAPI) checkTxAndSenderValidity(txs []*types.Transaction, log *logrus.Entry) error {
-	// TODO - payouts still need to be modelled
-	// TODO - check all the txs to see if the nonce is valid, value is valid, check if the tx has already been included. These can be confirmed from the
-	// execution layer. We should ideally
-	// TODO - Add state interference checks as mentioned in checkTobTxsStateInterference
-=======
 func (api *RelayAPI) checkTxAndSenderValidity(txs []*types.Transaction) error {
 	// TODO - Payouts still need to be modelled
 	// TODO - check all the txs to see if the nonce is valid, value is valid, check if the tx has already been included. These can be confirmed from the
@@ -1689,7 +1682,6 @@
 	if len(txs) == 1 {
 		return fmt.Errorf("We require a payment tx along with the TOB txs!")
 	}
->>>>>>> de95e0d3
 
 	// Start: Payout checks
 	lastTx := txs[len(txs)-1]
@@ -1783,14 +1775,6 @@
 		api.RespondError(w, http.StatusBadRequest, err.Error())
 		return
 	}
-<<<<<<< HEAD
-	if len(txs) < 2 {
-		log.Error("We require a payment tx along with the TOB txs!")
-		api.Respond(w, http.StatusBadRequest, "We require a payment tx along with the TOB txs!")
-		return
-	}
-=======
->>>>>>> de95e0d3
 
 	err = api.checkTxAndSenderValidity(txs)
 	if err != nil {
