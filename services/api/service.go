// Package api contains the API webserver for the proposer and block-builder APIs
package api

import (
	"bytes"
	"compress/gzip"
	"context"
	"database/sql"
	"encoding/hex"
	"encoding/json"
	"errors"
	"fmt"
	"io"
	"math/big"
	"net/http"
	_ "net/http/pprof"
	"os"
	"sort"
	"strconv"
	"strings"
	"sync"
	"time"

	"github.com/NYTimes/gziphandler"
	builderCapella "github.com/attestantio/go-builder-client/api/capella"
	v1 "github.com/attestantio/go-builder-client/api/v1"
	"github.com/attestantio/go-eth2-client/api/v1/capella"
	bellatrix2 "github.com/attestantio/go-eth2-client/spec/bellatrix"
	capella2 "github.com/attestantio/go-eth2-client/spec/capella"
	"github.com/attestantio/go-eth2-client/spec/phase0"
	"github.com/attestantio/go-eth2-client/util/bellatrix"
	"github.com/buger/jsonparser"
	common2 "github.com/ethereum/go-ethereum/common"
	"github.com/ethereum/go-ethereum/core/types"
	"github.com/ethereum/go-ethereum/log"
	"github.com/flashbots/go-boost-utils/bls"
	boostTypes "github.com/flashbots/go-boost-utils/types"
	"github.com/flashbots/go-utils/cli"
	"github.com/flashbots/go-utils/httplogger"
	"github.com/flashbots/mev-boost-relay/beaconclient"
	"github.com/flashbots/mev-boost-relay/common"
	"github.com/flashbots/mev-boost-relay/contracts"
	"github.com/flashbots/mev-boost-relay/database"
	"github.com/flashbots/mev-boost-relay/datastore"
	"github.com/go-redis/redis/v9"
	"github.com/gorilla/mux"
	"github.com/holiman/uint256"
	"github.com/sirupsen/logrus"
	uberatomic "go.uber.org/atomic"
	"golang.org/x/exp/slices"
)

const (
	ErrBlockAlreadyKnown  = "simulation failed: block already known"
	ErrBlockRequiresReorg = "simulation failed: block requires a reorg"
	ErrMissingTrieNode    = "missing trie node"
)

var (
	ErrMissingLogOpt              = errors.New("log parameter is nil")
	ErrMissingBeaconClientOpt     = errors.New("beacon-client is nil")
	ErrMissingDatastoreOpt        = errors.New("proposer datastore is nil")
	ErrRelayPubkeyMismatch        = errors.New("relay pubkey does not match existing one")
	ErrServerAlreadyStarted       = errors.New("server was already started")
	ErrBuilderAPIWithoutSecretKey = errors.New("cannot start builder API without secret key")
	ErrMismatchedForkVersions     = errors.New("can not find matching fork versions as retrieved from beacon node")
	ErrMissingForkVersions        = errors.New("invalid fork version from beacon node")
)

var (
	// Proposer API (builder-specs)
	pathStatus               = "/eth/v1/builder/status"
	pathRegisterValidator    = "/eth/v1/builder/validators"
	pathGetHeader            = "/eth/v1/builder/header/{slot:[0-9]+}/{parent_hash:0x[a-fA-F0-9]+}/{pubkey:0x[a-fA-F0-9]+}"
	pathGetPayload           = "/eth/v1/builder/blinded_blocks"
	pathGetSlot              = "/eth/v1/relay/get_head_slot"
	pathGetParentHashForSlot = "/eth/v1/relay/get_parent_hash_for_slot/{slot:[0-9]+}"

	// Block builder API
	pathBuilderGetValidators = "/relay/v1/builder/validators"
	pathSubmitNewBlock       = "/relay/v1/builder/blocks"
	pathSubmitNewTobTxs      = "/relay/v1/builder/tob_txs"
	pathGetTobTxs            = "/relay/v1/builder/tob_txs/{slot:[0-9]+}/{parent_hash:0x[a-fA-F0-9]+}"

	// Data API
	pathDataProposerPayloadDelivered = "/relay/v1/data/bidtraces/proposer_payload_delivered"
	pathDataBuilderBidsReceived      = "/relay/v1/data/bidtraces/builder_blocks_received"
	pathDataValidatorRegistration    = "/relay/v1/data/validator_registration"

	// Internal API
	pathInternalBuilderStatus     = "/internal/v1/builder/{pubkey:0x[a-fA-F0-9]+}"
	pathInternalBuilderCollateral = "/internal/v1/builder/collateral/{pubkey:0x[a-fA-F0-9]+}"

	relayerPayoutAddress = common2.HexToAddress("0x4E9A3d9D1cd2A2b2371b8b3F489aE72259886f1A")

	// number of goroutines to save active validator
	numValidatorRegProcessors = cli.GetEnvInt("NUM_VALIDATOR_REG_PROCESSORS", 10)

	// various timings
	timeoutGetPayloadRetryMs  = cli.GetEnvInt("GETPAYLOAD_RETRY_TIMEOUT_MS", 100)
	getHeaderRequestCutoffMs  = cli.GetEnvInt("GETHEADER_REQUEST_CUTOFF_MS", 3000)
	getPayloadRequestCutoffMs = cli.GetEnvInt("GETPAYLOAD_REQUEST_CUTOFF_MS", 4000)
	getPayloadResponseDelayMs = cli.GetEnvInt("GETPAYLOAD_RESPONSE_DELAY_MS", 1000)

	// api settings
	apiReadTimeoutMs       = cli.GetEnvInt("API_TIMEOUT_READ_MS", 1500)
	apiReadHeaderTimeoutMs = cli.GetEnvInt("API_TIMEOUT_READHEADER_MS", 600)
	apiIdleTimeoutMs       = cli.GetEnvInt("API_TIMEOUT_IDLE_MS", 3_000)
	apiWriteTimeoutMs      = cli.GetEnvInt("API_TIMEOUT_WRITE_MS", 10_000)
	apiMaxHeaderBytes      = cli.GetEnvInt("API_MAX_HEADER_BYTES", 60_000)

	// api shutdown: wait time (to allow removal from load balancer before stopping http server)
	apiShutdownWaitDuration = common.GetEnvDurationSec("API_SHUTDOWN_WAIT_SEC", 30)

	// api shutdown: whether to stop sending bids during shutdown phase (only useful if running a single-instance testnet setup)
	apiShutdownStopSendingBids = os.Getenv("API_SHUTDOWN_STOP_SENDING_BIDS") == "1"

	// maximum payload bytes for a block submission to be fast-tracked (large payloads slow down other fast-tracked requests!)
	fastTrackPayloadSizeLimit = cli.GetEnvInt("FAST_TRACK_PAYLOAD_SIZE_LIMIT", 230_000)

	// user-agents which shouldn't receive bids
	apiNoHeaderUserAgents = common.GetEnvStrSlice("NO_HEADER_USERAGENTS", []string{
		"mev-boost/v1.5.0 Go-http-client/1.1", // Prysm v4.0.1 (Shapella signing issue)
	})
)

// RelayAPIOpts contains the options for a relay
type RelayAPIOpts struct {
	Log *logrus.Entry

	ListenAddr  string
	BlockSimURL string

	BeaconClient beaconclient.IMultiBeaconClient
	Datastore    *datastore.Datastore
	Redis        *datastore.RedisCache
	Memcached    *datastore.Memcached
	DB           database.IDatabaseService

	SecretKey *bls.SecretKey // used to sign bids (getHeader responses)

	// Network specific variables
	EthNetDetails common.EthNetworkDetails

	// APIs to enable
	ProposerAPI     bool
	BlockBuilderAPI bool
	DataAPI         bool
	PprofAPI        bool
	InternalAPI     bool
}

type payloadAttributesHelper struct {
	slot              uint64
	parentHash        string
	withdrawalsRoot   phase0.Root
	payloadAttributes beaconclient.PayloadAttributes
}

// Data needed to issue a block validation request.
type blockSimOptions struct {
	isHighPrio bool
	fastTrack  bool
	log        *logrus.Entry
	builder    *blockBuilderCacheEntry
	req        *common.BuilderBlockValidationRequest
}

type blockBuilderCacheEntry struct {
	status     common.BuilderStatus
	collateral *big.Int
}

type blockSimResult struct {
	wasSimulated         bool
	optimisticSubmission bool
	requestErr           error
	validationErr        error
}

type blockAssemblyOptions struct {
	log *logrus.Entry
	req *common.BlockAssemblerRequest
}

type blockAssemblyResult struct {
	assembledPayload *common.BuilderSubmitBlockRequest
	requestErr       error
	validationErr    error
}

type tracerOptions struct {
	log *logrus.Entry
	tx  *types.Transaction
}

type tracerResult struct {
	tracerResponse *common.CallTraceResponse
	tracerError    error
}

// RelayAPI represents a single Relay instance
type RelayAPI struct {
	opts RelayAPIOpts
	log  *logrus.Entry

	blsSk     *bls.SecretKey
	publicKey *boostTypes.PublicKey

	srv         *http.Server
	srvStarted  uberatomic.Bool
	srvShutdown uberatomic.Bool

	relayerPayoutAddress common2.Address

	beaconClient beaconclient.IMultiBeaconClient
	datastore    *datastore.Datastore
	redis        *datastore.RedisCache
	memcached    *datastore.Memcached
	db           database.IDatabaseService

	headSlot     uberatomic.Uint64
	genesisInfo  *beaconclient.GetGenesisResponse
	capellaEpoch uint64
	denebEpoch   uint64

	proposerDutiesLock       sync.RWMutex
	proposerDutiesResponse   *[]byte // raw http response
	proposerDutiesMap        map[uint64]*common.BuilderGetValidatorsResponseEntry
	proposerDutiesSlot       uint64
	isUpdatingProposerDuties uberatomic.Bool

	blockSimRateLimiter IBlockSimRateLimiter
	blockAssembler      IBlockAssembler
	tracer              ITracer

	validatorRegC chan boostTypes.SignedValidatorRegistration

	// used to wait on any active getPayload calls on shutdown
	getPayloadCallsInFlight sync.WaitGroup

	// Feature flags
	ffForceGetHeader204          bool
	ffDisableLowPrioBuilders     bool
	ffDisablePayloadDBStorage    bool // disable storing the execution payloads in the database
	ffLogInvalidSignaturePayload bool // log payload if getPayload signature validation fails
	ffEnableCancellations        bool // whether to enable block builder cancellations
	ffRegValContinueOnInvalidSig bool // whether to continue processing further validators if one fails
	ffIgnorableValidationErrors  bool // whether to enable ignorable validation errors

	payloadAttributesBySlot map[uint64]payloadAttributesHelper
	payloadAttributes       map[string]payloadAttributesHelper // key:parentBlockHash
	payloadAttributesLock   sync.RWMutex

	// The slot we are currently optimistically simulating.
	optimisticSlot uberatomic.Uint64
	// The number of optimistic blocks being processed (only used for logging).
	optimisticBlocksInFlight uberatomic.Uint64
	// Wait group used to monitor status of per-slot optimistic processing.
	optimisticBlocksWG sync.WaitGroup
	// Cache for builder statuses and collaterals.
	blockBuildersCache map[string]*blockBuilderCacheEntry

	defiAddresses map[string]common2.Address
}

func FillUpDefiAddresses(opts RelayAPIOpts) map[string]common2.Address {
	defiAddresses := make(map[string]common2.Address)

	if opts.EthNetDetails.Name == "mainnet" {
		// TODO - fill up mainnet defi addresses
	} else if opts.EthNetDetails.Name == "goerli" {
		// TODO - fill up goerli addresses
	}

	defiAddresses[common.DaiToken] = common2.HexToAddress("0xAb2A01BC351770D09611Ac80f1DE076D56E0487d")
	defiAddresses[common.WethToken] = common2.HexToAddress("0x4c849Ff66a6F0A954cbf7818b8a763105C2787D6")

	// this is only in custom kurtosis devnets
	defiAddresses[common.DaiWethPair1] = common2.HexToAddress("0x0D6b80a9Cefc2C58308F0Adc26586E550E4422ef")
	defiAddresses[common.UniswapFactory1] = common2.HexToAddress("0xBFF5cD0aA560e1d1C6B1E2C347860aDAe1bd8235")
	defiAddresses[common.DaiWethPair2] = common2.HexToAddress("0x2ed2B47342450C006F83913a422F7C2BDAB8377a")
	defiAddresses[common.UniswapFactory2] = common2.HexToAddress("0x6bEaE43B589D986d127Bd2BdAcF4e24C41C5C035")

	return defiAddresses
}

// NewRelayAPI creates a new service. if builders is nil, allow any builder
func NewRelayAPI(opts RelayAPIOpts) (api *RelayAPI, err error) {
	if opts.Log == nil {
		return nil, ErrMissingLogOpt
	}

	if opts.BeaconClient == nil {
		return nil, ErrMissingBeaconClientOpt
	}

	if opts.Datastore == nil {
		return nil, ErrMissingDatastoreOpt
	}

	// If block-builder API is enabled, then ensure secret key is all set
	var publicKey boostTypes.PublicKey
	if opts.BlockBuilderAPI {
		if opts.SecretKey == nil {
			return nil, ErrBuilderAPIWithoutSecretKey
		}

		// If using a secret key, ensure it's the correct one
		blsPubkey, err := bls.PublicKeyFromSecretKey(opts.SecretKey)
		if err != nil {
			return nil, err
		}
		publicKey, err = boostTypes.BlsPublicKeyToPublicKey(blsPubkey)
		if err != nil {
			return nil, err
		}
		opts.Log.Infof("Using BLS key: %s", publicKey.String())

		// ensure pubkey is same across all relay instances
		_pubkey, err := opts.Redis.GetRelayConfig(datastore.RedisConfigFieldPubkey)
		if err != nil {
			return nil, err
		} else if _pubkey == "" {
			err := opts.Redis.SetRelayConfig(datastore.RedisConfigFieldPubkey, publicKey.String())
			if err != nil {
				return nil, err
			}
		} else if _pubkey != publicKey.String() {
			return nil, fmt.Errorf("%w: new=%s old=%s", ErrRelayPubkeyMismatch, publicKey.String(), _pubkey)
		}
	}

	api = &RelayAPI{
		opts:                 opts,
		log:                  opts.Log,
		blsSk:                opts.SecretKey,
		publicKey:            &publicKey,
		relayerPayoutAddress: relayerPayoutAddress,
		datastore:            opts.Datastore,
		beaconClient:         opts.BeaconClient,
		redis:                opts.Redis,
		memcached:            opts.Memcached,
		db:                   opts.DB,

		payloadAttributes:       make(map[string]payloadAttributesHelper),
		payloadAttributesBySlot: make(map[uint64]payloadAttributesHelper),

		proposerDutiesResponse: &[]byte{},
		blockSimRateLimiter:    NewBlockSimulationRateLimiter(opts.BlockSimURL),
		blockAssembler:         NewBlockAssembler(opts.BlockSimURL),
		tracer:                 NewTracer(opts.BlockSimURL),

		validatorRegC: make(chan boostTypes.SignedValidatorRegistration, 450_000),

		defiAddresses: FillUpDefiAddresses(opts),
	}

	if os.Getenv("FORCE_GET_HEADER_204") == "1" {
		api.log.Warn("env: FORCE_GET_HEADER_204 - forcing getHeader to always return 204")
		api.ffForceGetHeader204 = true
	}

	if os.Getenv("DISABLE_LOWPRIO_BUILDERS") == "1" {
		api.log.Warn("env: DISABLE_LOWPRIO_BUILDERS - allowing only high-level builders")
		api.ffDisableLowPrioBuilders = true
	}

	if os.Getenv("DISABLE_PAYLOAD_DATABASE_STORAGE") == "1" {
		api.log.Warn("env: DISABLE_PAYLOAD_DATABASE_STORAGE - disabling storing payloads in the database")
		api.ffDisablePayloadDBStorage = true
	}

	if os.Getenv("LOG_INVALID_GETPAYLOAD_SIGNATURE") == "1" {
		api.log.Warn("env: LOG_INVALID_GETPAYLOAD_SIGNATURE - getPayload payloads with invalid proposer signature will be logged")
		api.ffLogInvalidSignaturePayload = true
	}

	if os.Getenv("ENABLE_BUILDER_CANCELLATIONS") == "1" {
		api.log.Warn("env: ENABLE_BUILDER_CANCELLATIONS - builders are allowed to cancel submissions when using ?cancellation=1")
		api.ffEnableCancellations = true
	}

	if os.Getenv("REGISTER_VALIDATOR_CONTINUE_ON_INVALID_SIG") == "1" {
		api.log.Warn("env: REGISTER_VALIDATOR_CONTINUE_ON_INVALID_SIG - validator registration will continue processing even if one validator has an invalid signature")
		api.ffRegValContinueOnInvalidSig = true
	}

	if os.Getenv("ENABLE_IGNORABLE_VALIDATION_ERRORS") == "1" {
		api.log.Warn("env: ENABLE_IGNORABLE_VALIDATION_ERRORS - some validation errors will be ignored")
		api.ffIgnorableValidationErrors = true
	}

	return api, nil
}

func (api *RelayAPI) getRouter() http.Handler {
	r := mux.NewRouter()

	r.HandleFunc("/", api.handleRoot).Methods(http.MethodGet)
	r.HandleFunc("/livez", api.handleLivez).Methods(http.MethodGet)
	r.HandleFunc("/readyz", api.handleReadyz).Methods(http.MethodGet)

	// Proposer API
	if api.opts.ProposerAPI {
		api.log.Info("proposer API enabled")
		r.HandleFunc(pathStatus, api.handleStatus).Methods(http.MethodGet)
		r.HandleFunc(pathRegisterValidator, api.handleRegisterValidator).Methods(http.MethodPost)
		r.HandleFunc(pathGetHeader, api.handleGetHeader).Methods(http.MethodGet)
		r.HandleFunc(pathGetPayload, api.handleGetPayload).Methods(http.MethodPost)
	}

	// Builder API
	if api.opts.BlockBuilderAPI {
		api.log.Info("block builder API enabled")
		r.HandleFunc(pathBuilderGetValidators, api.handleBuilderGetValidators).Methods(http.MethodGet)
		r.HandleFunc(pathSubmitNewBlock, api.handleSubmitNewBlock).Methods(http.MethodPost)
		r.HandleFunc(pathSubmitNewTobTxs, api.handleSubmitNewTobTxs).Methods(http.MethodPost)
		r.HandleFunc(pathGetTobTxs, api.handleGetTobTxs).Methods(http.MethodGet)
	}

	// Data API
	if api.opts.DataAPI {
		api.log.Info("data API enabled")
		r.HandleFunc(pathDataProposerPayloadDelivered, api.handleDataProposerPayloadDelivered).Methods(http.MethodGet)
		r.HandleFunc(pathDataBuilderBidsReceived, api.handleDataBuilderBidsReceived).Methods(http.MethodGet)
		r.HandleFunc(pathDataValidatorRegistration, api.handleDataValidatorRegistration).Methods(http.MethodGet)
	}

	// Pprof
	if api.opts.PprofAPI {
		api.log.Info("pprof API enabled")
		r.PathPrefix("/debug/pprof/").Handler(http.DefaultServeMux)
	}

	r.HandleFunc(pathGetSlot, api.handleGetSlot).Methods(http.MethodGet)
	r.HandleFunc(pathGetParentHashForSlot, api.handleGetParentHashForSlot).Methods(http.MethodGet)

	// /internal/...
	if api.opts.InternalAPI {
		api.log.Info("internal API enabled")
		r.HandleFunc(pathInternalBuilderStatus, api.handleInternalBuilderStatus).Methods(http.MethodGet, http.MethodPost, http.MethodPut)
		r.HandleFunc(pathInternalBuilderCollateral, api.handleInternalBuilderCollateral).Methods(http.MethodPost, http.MethodPut)
	}

	mresp := common.MustB64Gunzip("H4sICAtOkWQAA2EudHh0AKWVPW+DMBCGd36Fe9fIi5Mt8uqqs4dIlZiCEqosKKhVO2Txj699GBtDcEl4JwTnh/t4dS7YWom2FcVaiETSDEmIC+pWLGRVgKrD3UY0iwnSj6THofQJDomiR13BnPgjvJDqNWX+OtzH7inWEGvr76GOCGtg3Kp7Ak+lus3zxLNtmXaMUncjcj1cwbOH3xBZtJCYG6/w+hdpB6ErpnqzFPZxO4FdXB3SAEgpscoDqWeULKmJA4qyfYFg0QV+p7hD8GGDd6C8+mElGDKab1CWeUQMVVvVDTJVj6nngHmNOmSoe6yH1BM3KZIKpuRaHKrOFd/3ksQwzdK+ejdM4VTzSDfjJsY1STeVTWb0T9JWZbJs8DvsNvwaddKdUy4gzVIzWWaWk3IF8D35kyUDf3FfKipwk/DYUee2nYyWQD0xEKDHeprzeXYwVmZD/lXt1OOg8EYhFfitsmQVcwmbUutpdt3PoqWdMyd2DYHKbgcmPlEYMxPjR6HhxOfuNG52xZr7TtzpygJJKNtWS14Uf0T6XSmzBwAA")
	r.HandleFunc("/miladyz", func(w http.ResponseWriter, r *http.Request) { w.WriteHeader(http.StatusOK); w.Write(mresp) }).Methods(http.MethodGet) //nolint:errcheck

	// r.Use(mux.CORSMethodMiddleware(r))
	loggedRouter := httplogger.LoggingMiddlewareLogrus(api.log, r)
	withGz := gziphandler.GzipHandler(loggedRouter)
	return withGz
}

// StartServer starts up this API instance and HTTP server
// - First it initializes the cache and updates local information
// - Once that is done, the HTTP server is started
func (api *RelayAPI) StartServer() (err error) {
	if api.srvStarted.Swap(true) {
		return ErrServerAlreadyStarted
	}

	log := api.log.WithField("method", "StartServer")

	// Get best beacon-node status by head slot, process current slot and start slot updates
	syncStatus, err := api.beaconClient.BestSyncStatus()
	if err != nil {
		return err
	}
	currentSlot := syncStatus.HeadSlot

	// Initialize block builder cache.
	api.blockBuildersCache = make(map[string]*blockBuilderCacheEntry)

	// Get genesis info
	api.genesisInfo, err = api.beaconClient.GetGenesis()
	if err != nil {
		return err
	}
	log.Infof("genesis info: %d", api.genesisInfo.Data.GenesisTime)

	// Get and prepare fork schedule
	forkSchedule, err := api.beaconClient.GetForkSchedule()
	if err != nil {
		return err
	}
	for _, fork := range forkSchedule.Data {
		log.Infof("forkSchedule: version=%s / epoch=%d", fork.CurrentVersion, fork.Epoch)
		switch fork.CurrentVersion {
		case api.opts.EthNetDetails.CapellaForkVersionHex:
			api.capellaEpoch = fork.Epoch
		case api.opts.EthNetDetails.DenebForkVersionHex:
			api.denebEpoch = fork.Epoch
		}
	}

	// Print fork version information
	if hasReachedFork(currentSlot, api.capellaEpoch) {
		log.Infof("capella fork detected (currentEpoch: %d / capellaEpoch: %d)", common.SlotToEpoch(currentSlot), api.capellaEpoch)
	} else if hasReachedFork(currentSlot, api.denebEpoch) {
		log.Infof("deneb fork detected (currentEpoch: %d / denebEpoch: %d)", common.SlotToEpoch(currentSlot), api.denebEpoch)
	} else {
		return ErrMismatchedForkVersions
	}

	// start proposer API specific things
	if api.opts.ProposerAPI {
		// Update known validators (which can take 10-30 sec). This is a requirement for service readiness, because without them,
		// getPayload() doesn't have the information it needs (known validators), which could lead to missed slots.
		go api.datastore.RefreshKnownValidators(api.log, api.beaconClient, currentSlot)

		// Start the validator registration db-save processor
		api.log.Infof("starting %d validator registration processors", numValidatorRegProcessors)
		for i := 0; i < numValidatorRegProcessors; i++ {
			go api.startValidatorRegistrationDBProcessor()
		}
	}

	// start block-builder API specific things
	if api.opts.BlockBuilderAPI {
		// Get current proposer duties blocking before starting, to have them ready
		api.updateProposerDuties(syncStatus.HeadSlot)

		// Subscribe to payload attributes events (only for builder-api)
		go func() {
			c := make(chan beaconclient.PayloadAttributesEvent)
			api.beaconClient.SubscribeToPayloadAttributesEvents(c)
			for {
				payloadAttributes := <-c
				api.processPayloadAttributes(payloadAttributes)
			}
		}()
	}

	// Process current slot
	api.processNewSlot(currentSlot)

	// Start regular slot updates
	go func() {
		c := make(chan beaconclient.HeadEventData)
		api.beaconClient.SubscribeToHeadEvents(c)
		for {
			headEvent := <-c
			api.processNewSlot(headEvent.Slot)
		}
	}()

	// create and start HTTP server
	api.srv = &http.Server{
		Addr:    api.opts.ListenAddr,
		Handler: api.getRouter(),

		ReadTimeout:       time.Duration(apiReadTimeoutMs) * time.Millisecond,
		ReadHeaderTimeout: time.Duration(apiReadHeaderTimeoutMs) * time.Millisecond,
		WriteTimeout:      time.Duration(apiWriteTimeoutMs) * time.Millisecond,
		IdleTimeout:       time.Duration(apiIdleTimeoutMs) * time.Millisecond,
		MaxHeaderBytes:    apiMaxHeaderBytes,
	}
	err = api.srv.ListenAndServe()
	if errors.Is(err, http.ErrServerClosed) {
		return nil
	}
	return err
}

func (api *RelayAPI) IsReady() bool {
	// If server is shutting down, return false
	if api.srvShutdown.Load() {
		return false
	}

	// Proposer API readiness checks
	if api.opts.ProposerAPI {
		knownValidatorsUpdated := api.datastore.KnownValidatorsWasUpdated.Load()
		return knownValidatorsUpdated
	}

	// Block-builder API readiness checks
	return true
}

// StopServer gracefully shuts down the HTTP server:
// - Stop returning bids
// - Set ready /readyz to negative status
// - Wait a bit to allow removal of service from load balancer and draining of requests
func (api *RelayAPI) StopServer() (err error) {
	// avoid running this twice. setting srvShutdown to true makes /readyz switch to negative status
	if wasStopping := api.srvShutdown.Swap(true); wasStopping {
		return nil
	}

	// start server shutdown
	api.log.Info("Stopping server...")

	// stop returning bids on getHeader calls (should only be used when running a single instance)
	if api.opts.ProposerAPI && apiShutdownStopSendingBids {
		api.ffForceGetHeader204 = true
		api.log.Info("Disabled returning bids on getHeader")
	}

	// wait some time to get service removed from load balancer
	api.log.Infof("Waiting %.2f seconds before shutdown...", apiShutdownWaitDuration.Seconds())
	time.Sleep(apiShutdownWaitDuration)

	// wait for any active getPayload call to finish
	api.getPayloadCallsInFlight.Wait()

	// shutdown
	return api.srv.Shutdown(context.Background())
}

func (api *RelayAPI) startValidatorRegistrationDBProcessor() {
	for valReg := range api.validatorRegC {
		err := api.datastore.SaveValidatorRegistration(valReg)
		if err != nil {
			api.log.WithError(err).WithFields(logrus.Fields{
				"reg_pubkey":       valReg.Message.Pubkey,
				"reg_feeRecipient": valReg.Message.FeeRecipient,
				"reg_gasLimit":     valReg.Message.GasLimit,
				"reg_timestamp":    valReg.Message.Timestamp,
			}).Error("error saving validator registration")
		}
	}
}

func (api *RelayAPI) getTraces(ctx context.Context, opts tracerOptions) (*common.CallTraceResponse, error) {
	t := time.Now()
	res, err := api.tracer.TraceTx(ctx, opts.tx)
	log := opts.log.WithFields(logrus.Fields{
		"durationMs": time.Since(t).Milliseconds(),
	})
	if err != nil {
		log.WithError(err).Warn("tracer failed")
		return nil, err
	}
	log.Info("tracer successful")
	return res, nil
}

// just check if it goes to the DaiWethPair with a swap tx
func (api *RelayAPI) IsTxWEthDaiSwap(trace *common.CallTrace) (bool, error) {
	stack := []common.CallTrace{*trace}

	for len(stack) > 0 {
		current := stack[len(stack)-1]
		stack = stack[:len(stack)-1]

		res, err := api.IsTraceToWEthDaiPair(current)
		if err != nil {
			return false, err
		}
		// we found a weth/dai swap i.e the tx contains a weth/dai swap
		if res {
			return true, nil
		}

		for _, call := range current.Calls {
			stack = append(stack, call)
		}
	}

	return false, nil
}

// This will change based on the state interference check
func (api *RelayAPI) IsTraceToWEthDaiPair(callTrace common.CallTrace) (bool, error) {
	if callTrace.To == nil {
		return false, nil
	}
	if callTrace.Type == "STATICCALL" {
		return false, nil
	}

	uniswapDaiWethAddress1 := api.defiAddresses[common.DaiWethPair1]
	uniswapDaiWethAddress2 := api.defiAddresses[common.DaiWethPair2]
	if *callTrace.To != uniswapDaiWethAddress1 && *callTrace.To != uniswapDaiWethAddress2 {
		return false, nil
	}

	if len(callTrace.Input) < 4 {
		return false, nil
	}

	// this will be the same across all environments
	uniswapPairAbi, err := contracts.UniswapPairMetaData.GetAbi()
	if err != nil {
		return false, err
	}
	swapId := uniswapPairAbi.Methods["swap"].ID
	if !bytes.Equal(callTrace.Input[:4], swapId) {
		return false, nil
	}

	return true, nil
}

// simulateBlock sends a request for a block simulation to blockSimRateLimiter.
func (api *RelayAPI) assembleBlock(ctx context.Context, opts blockAssemblyOptions) (*capella2.ExecutionPayload, error, error) {
	t := time.Now()
	res, requestErr, validationErr := api.blockAssembler.Send(ctx, opts.req)
	log := opts.log.WithFields(logrus.Fields{
		"durationMs": time.Since(t).Milliseconds(),
		"numWaiting": api.blockSimRateLimiter.CurrentCounter(),
	})
	if validationErr != nil {
		if api.ffIgnorableValidationErrors {
			// Operators chooses to ignore certain validation errors
			ignoreError := validationErr.Error() == ErrBlockAlreadyKnown || validationErr.Error() == ErrBlockRequiresReorg || strings.Contains(validationErr.Error(), ErrMissingTrieNode)
			if ignoreError {
				log.WithError(validationErr).Warn("block assembly failed with ignorable error")
				return nil, nil, nil
			}
		}
		log.WithError(validationErr).Warn("block assembly failed")
		return nil, validationErr, nil
	}
	if requestErr != nil {
		log.WithError(requestErr).Warn("block assembly failed: request error")
		return nil, requestErr, nil
	}
	log.Info("block assembly successful")
	return res, nil, nil
}

// simulateBlock sends a request for a block simulation to blockSimRateLimiter.
func (api *RelayAPI) simulateBlock(ctx context.Context, opts blockSimOptions) (requestErr, validationErr error) {
	t := time.Now()
	requestErr, validationErr = api.blockSimRateLimiter.Send(ctx, opts.req, opts.isHighPrio, opts.fastTrack)
	log := opts.log.WithFields(logrus.Fields{
		"durationMs": time.Since(t).Milliseconds(),
		"numWaiting": api.blockSimRateLimiter.CurrentCounter(),
	})
	if validationErr != nil {
		if api.ffIgnorableValidationErrors {
			// Operators chooses to ignore certain validation errors
			ignoreError := validationErr.Error() == ErrBlockAlreadyKnown || validationErr.Error() == ErrBlockRequiresReorg || strings.Contains(validationErr.Error(), ErrMissingTrieNode)
			if ignoreError {
				log.WithError(validationErr).Warn("block validation failed with ignorable error")
				return nil, nil
			}
		}
		log.WithError(validationErr).Warn("block validation failed")
		return nil, validationErr
	}
	if requestErr != nil {
		log.WithError(requestErr).Warn("block validation failed: request error")
		return requestErr, nil
	}
	log.Info("block validation successful")
	return nil, nil
}

func (api *RelayAPI) demoteBuilder(pubkey string, req *common.BuilderSubmitBlockRequest, simError error) {
	builderEntry, ok := api.blockBuildersCache[pubkey]
	if !ok {
		api.log.Warnf("builder %v not in the builder cache", pubkey)
		builderEntry = &blockBuilderCacheEntry{} //nolint:exhaustruct
	}
	newStatus := common.BuilderStatus{
		IsHighPrio:    builderEntry.status.IsHighPrio,
		IsBlacklisted: builderEntry.status.IsBlacklisted,
		IsOptimistic:  false,
	}
	api.log.Infof("demoted builder, new status: %v", newStatus)
	if err := api.db.SetBlockBuilderIDStatusIsOptimistic(pubkey, false); err != nil {
		api.log.Error(fmt.Errorf("error setting builder: %v status: %w", pubkey, err))
	}
	// Write to demotions table.
	api.log.WithFields(logrus.Fields{"builder_pubkey": pubkey}).Info("demoting builder")
	if err := api.db.InsertBuilderDemotion(req, simError); err != nil {
		api.log.WithError(err).WithFields(logrus.Fields{
			"errorWritingDemotionToDB": true,
			"bidTrace":                 req.Message,
			"simError":                 simError,
		}).Error("failed to save demotion to database")
	}
}

// processOptimisticBlock is called on a new goroutine when a optimistic block
// needs to be simulated.
func (api *RelayAPI) processOptimisticBlock(opts blockSimOptions, simResultC chan *blockSimResult) {
	api.optimisticBlocksInFlight.Add(1)
	defer func() { api.optimisticBlocksInFlight.Sub(1) }()
	api.optimisticBlocksWG.Add(1)
	defer api.optimisticBlocksWG.Done()

	ctx := context.Background()
	builderPubkey := opts.req.BuilderPubkey().String()
	opts.log.WithFields(logrus.Fields{
		"builderPubkey": builderPubkey,
		// NOTE: this value is just an estimate because many goroutines could be
		// updating api.optimisticBlocksInFlight concurrently. Since we just use
		// it for logging, it is not atomic to avoid the performance impact.
		"optBlocksInFlight": api.optimisticBlocksInFlight,
	}).Infof("simulating optimistic block with hash: %v", opts.req.BuilderSubmitBlockRequest.BlockHash())
	reqErr, simErr := api.simulateBlock(ctx, opts)
	simResultC <- &blockSimResult{reqErr == nil, true, reqErr, simErr}
	if reqErr != nil || simErr != nil {
		// Mark builder as non-optimistic.
		opts.builder.status.IsOptimistic = false
		api.log.WithError(simErr).Warn("block simulation failed in processOptimisticBlock, demoting builder")

		var demotionErr error
		if reqErr != nil {
			demotionErr = reqErr
		} else {
			demotionErr = simErr
		}

		// Demote the builder.
		api.demoteBuilder(builderPubkey, &opts.req.BuilderSubmitBlockRequest, demotionErr)
	}
}

func (api *RelayAPI) processPayloadAttributes(payloadAttributes beaconclient.PayloadAttributesEvent) {
	apiHeadSlot := api.headSlot.Load()
	payloadAttrSlot := payloadAttributes.Data.ProposalSlot

	// require proposal slot in the future
	if payloadAttrSlot <= apiHeadSlot {
		return
	}
	log := api.log.WithFields(logrus.Fields{
		"headSlot":          apiHeadSlot,
		"payloadAttrSlot":   payloadAttrSlot,
		"payloadAttrParent": payloadAttributes.Data.ParentBlockHash,
	})

	// discard payload attributes if already known
	api.payloadAttributesLock.RLock()
	_, ok := api.payloadAttributes[payloadAttributes.Data.ParentBlockHash]
	api.payloadAttributesLock.RUnlock()

	if ok {
		return
	}

	var withdrawalsRoot phase0.Root
	var err error
	if hasReachedFork(payloadAttrSlot, api.capellaEpoch) {
		withdrawalsRoot, err = ComputeWithdrawalsRoot(payloadAttributes.Data.PayloadAttributes.Withdrawals)
		log = log.WithField("withdrawalsRoot", withdrawalsRoot.String())
		if err != nil {
			log.WithError(err).Error("error computing withdrawals root")
			return
		}
	}

	api.payloadAttributesLock.Lock()
	defer api.payloadAttributesLock.Unlock()

	// Step 1: clean up old ones
	for parentBlockHash, attr := range api.payloadAttributes {
		if attr.slot < apiHeadSlot {
			delete(api.payloadAttributes, parentBlockHash)
		}
	}

	// Step 2: save new one
	api.payloadAttributesBySlot[payloadAttributes.Data.ProposalSlot] = payloadAttributesHelper{
		slot:              payloadAttrSlot,
		parentHash:        payloadAttributes.Data.ParentBlockHash,
		withdrawalsRoot:   withdrawalsRoot,
		payloadAttributes: payloadAttributes.Data.PayloadAttributes,
	}
	api.payloadAttributes[payloadAttributes.Data.ParentBlockHash] = payloadAttributesHelper{
		slot:              payloadAttrSlot,
		parentHash:        payloadAttributes.Data.ParentBlockHash,
		withdrawalsRoot:   withdrawalsRoot,
		payloadAttributes: payloadAttributes.Data.PayloadAttributes,
	}

	log.WithFields(logrus.Fields{
		"randao":    payloadAttributes.Data.PayloadAttributes.PrevRandao,
		"timestamp": payloadAttributes.Data.PayloadAttributes.Timestamp,
	}).Info("updated payload attributes")
}

func (api *RelayAPI) processNewSlot(headSlot uint64) {
	prevHeadSlot := api.headSlot.Load()
	if headSlot <= prevHeadSlot {
		return
	}

	// If there's gaps between previous and new headslot, print the missed slots
	if prevHeadSlot > 0 {
		for s := prevHeadSlot + 1; s < headSlot; s++ {
			api.log.WithField("missedSlot", s).Warnf("missed slot: %d", s)
		}
	}

	// store the head slot
	api.headSlot.Store(headSlot)

	// only for builder-api
	if api.opts.BlockBuilderAPI || api.opts.ProposerAPI {
		// update proposer duties in the background
		go api.updateProposerDuties(headSlot)

		// update the optimistic slot
		go api.prepareBuildersForSlot(headSlot)
	}

	if api.opts.ProposerAPI {
		go api.datastore.RefreshKnownValidators(api.log, api.beaconClient, headSlot)
	}

	// log
	epoch := headSlot / common.SlotsPerEpoch
	api.log.WithFields(logrus.Fields{
		"epoch":              epoch,
		"slotHead":           headSlot,
		"slotStartNextEpoch": (epoch + 1) * common.SlotsPerEpoch,
	}).Infof("updated headSlot to %d", headSlot)
}

func (api *RelayAPI) updateProposerDuties(headSlot uint64) {
	// Ensure only one updating is running at a time
	if api.isUpdatingProposerDuties.Swap(true) {
		return
	}
	defer api.isUpdatingProposerDuties.Store(false)

	// Update once every 8 slots (or more, if a slot was missed)
	if headSlot%8 != 0 && headSlot-api.proposerDutiesSlot < 8 {
		return
	}

	// Load upcoming proposer duties from Redis
	duties, err := api.redis.GetProposerDuties()
	if err != nil {
		api.log.WithError(err).Error("failed getting proposer duties from redis")
		return
	}

	// Prepare raw bytes for HTTP response
	respBytes, err := json.Marshal(duties)
	if err != nil {
		api.log.WithError(err).Error("error marshalling duties")
	}

	// Prepare the map for lookup by slot
	dutiesMap := make(map[uint64]*common.BuilderGetValidatorsResponseEntry)
	for index, duty := range duties {
		dutiesMap[duty.Slot] = &duties[index]
	}

	// Update
	api.proposerDutiesLock.Lock()
	if len(respBytes) > 0 {
		api.proposerDutiesResponse = &respBytes
	}
	api.proposerDutiesMap = dutiesMap
	api.proposerDutiesSlot = headSlot
	api.proposerDutiesLock.Unlock()

	// pretty-print
	_duties := make([]string, len(duties))
	for i, duty := range duties {
		_duties[i] = fmt.Sprint(duty.Slot)
	}
	sort.Strings(_duties)
	api.log.Infof("proposer duties updated: %s", strings.Join(_duties, ", "))
}

func (api *RelayAPI) prepareBuildersForSlot(headSlot uint64) {
	// Wait until there are no optimistic blocks being processed. Then we can
	// safely update the slot.
	api.optimisticBlocksWG.Wait()
	api.optimisticSlot.Store(headSlot + 1)

	builders, err := api.db.GetBlockBuilders()
	if err != nil {
		api.log.WithError(err).Error("unable to read block builders from db, not updating builder cache")
		return
	}
	api.log.Debugf("Updating builder cache with %d builders from database", len(builders))

	newCache := make(map[string]*blockBuilderCacheEntry)
	for _, v := range builders {
		entry := &blockBuilderCacheEntry{ //nolint:exhaustruct
			status: common.BuilderStatus{
				IsHighPrio:    v.IsHighPrio,
				IsBlacklisted: v.IsBlacklisted,
				IsOptimistic:  v.IsOptimistic,
			},
		}
		// Try to parse builder collateral string to big int.
		builderCollateral, ok := big.NewInt(0).SetString(v.Collateral, 10)
		if !ok {
			api.log.WithError(err).Errorf("could not parse builder collateral string %s", v.Collateral)
			entry.collateral = big.NewInt(0)
		} else {
			entry.collateral = builderCollateral
		}
		newCache[v.BuilderPubkey] = entry
	}
	api.blockBuildersCache = newCache
}

func (api *RelayAPI) RespondError(w http.ResponseWriter, code int, message string) {
	api.Respond(w, code, HTTPErrorResp{code, message})
}

func (api *RelayAPI) RespondOK(w http.ResponseWriter, response any) {
	api.Respond(w, http.StatusOK, response)
}

func (api *RelayAPI) RespondMsg(w http.ResponseWriter, code int, msg string) {
	api.Respond(w, code, HTTPMessageResp{msg})
}

func (api *RelayAPI) Respond(w http.ResponseWriter, code int, response any) {
	w.Header().Set("Content-Type", "application/json")
	w.WriteHeader(code)
	if response == nil {
		return
	}

	// write the json response
	if err := json.NewEncoder(w).Encode(response); err != nil {
		api.log.WithField("response", response).WithError(err).Error("Couldn't write response")
		http.Error(w, "", http.StatusInternalServerError)
	}
}

func (api *RelayAPI) handleStatus(w http.ResponseWriter, req *http.Request) {
	w.WriteHeader(http.StatusOK)
}

// ---------------
//  PROPOSER APIS
// ---------------

func (api *RelayAPI) handleGetTobTxs(w http.ResponseWriter, req *http.Request) {
	slotStr := mux.Vars(req)["slot"]
	slot, err := strconv.ParseUint(slotStr, 10, 64)
	if err != nil {
		log.Info("DEBUG: Invalid slot", "slot", slotStr, "err", err.Error())
		api.RespondError(w, http.StatusBadRequest, err.Error())
	}
	parentHashHex := mux.Vars(req)["parent_hash"]

	fields := api.log.WithFields(logrus.Fields{
		"method":     "handleGetTobTxs",
		"slot":       slotStr,
		"parentHash": parentHashHex,
	})

	if len(parentHashHex) != 66 {
		api.RespondError(w, http.StatusBadRequest, common.ErrInvalidHash.Error())
		return
	}

	txPipeline := api.redis.NewTxPipeline()

	tobTxs, err := api.redis.GetTobTx(context.Background(), txPipeline, slot, parentHashHex[2:])
	if err != nil {
		fields.WithError(err).Error("failed to get tob tx")
		api.RespondError(w, http.StatusInternalServerError, err.Error())
		return
	}

	finalTxStrings := []string{}
	for _, tx := range tobTxs {
		finalTxStrings = append(finalTxStrings, hex.EncodeToString(tx))
	}
	finalTxString := strings.Join(finalTxStrings, ",")

	api.RespondOK(w, finalTxString)
}

func (api *RelayAPI) handleGetSlot(w http.ResponseWriter, req *http.Request) {
	api.RespondOK(w, api.headSlot.Load())
}

func (api *RelayAPI) handleGetParentHashForSlot(w http.ResponseWriter, req *http.Request) {
	// slot is passed as url args
	slotStr := mux.Vars(req)["slot"]
	slot, err := strconv.ParseUint(slotStr, 10, 64)
	if err != nil {
		log.Info("DEBUG: Invalid slot", "slot", slotStr, "err", err.Error())
		api.RespondError(w, http.StatusBadRequest, err.Error())
	}

	// get parent hash
	res, ok := api.payloadAttributesBySlot[slot]
	if !ok {
		api.RespondError(w, http.StatusNotFound, "slot payload attributes not found")
		return
	}
	api.RespondOK(w, res.parentHash)
}

func (api *RelayAPI) handleRoot(w http.ResponseWriter, req *http.Request) {
	w.WriteHeader(http.StatusOK)
	fmt.Fprintf(w, "MEV-Boost Relay API")
}

func (api *RelayAPI) handleRegisterValidator(w http.ResponseWriter, req *http.Request) {
	ua := req.UserAgent()
	log := api.log.WithFields(logrus.Fields{
		"method":        "registerValidator",
		"ua":            ua,
		"mevBoostV":     common.GetMevBoostVersionFromUserAgent(ua),
		"headSlot":      api.headSlot.Load(),
		"contentLength": req.ContentLength,
	})

	start := time.Now().UTC()
	registrationTimestampUpperBound := start.Unix() + 10 // 10 seconds from now

	numRegTotal := 0
	numRegProcessed := 0
	numRegActive := 0
	numRegNew := 0
	processingStoppedByError := false

	// Setup error handling
	handleError := func(_log *logrus.Entry, code int, msg string) {
		processingStoppedByError = true
		_log.Warnf("error: %s", msg)
		api.RespondError(w, code, msg)
	}

	// Start processing
	if req.ContentLength == 0 {
		log.Info("empty request")
		api.RespondError(w, http.StatusBadRequest, "empty request")
		return
	}

	body, err := io.ReadAll(req.Body)
	if err != nil {
		log.WithError(err).WithField("contentLength", req.ContentLength).Warn("failed to read request body")
		api.RespondError(w, http.StatusBadRequest, "failed to read request body")
		return
	}
	req.Body.Close()

	parseRegistration := func(value []byte) (reg *boostTypes.SignedValidatorRegistration, err error) {
		// Pubkey
		_pubkey, err := jsonparser.GetUnsafeString(value, "message", "pubkey")
		if err != nil {
			return nil, fmt.Errorf("registration message error (pubkey): %w", err)
		}

		pubkey, err := boostTypes.HexToPubkey(_pubkey)
		if err != nil {
			return nil, fmt.Errorf("registration message error (pubkey): %w", err)
		}

		// Timestamp
		_timestamp, err := jsonparser.GetUnsafeString(value, "message", "timestamp")
		if err != nil {
			return nil, fmt.Errorf("registration message error (timestamp): %w", err)
		}

		timestamp, err := strconv.ParseUint(_timestamp, 10, 64)
		if err != nil {
			return nil, fmt.Errorf("invalid timestamp: %w", err)
		}

		// GasLimit
		_gasLimit, err := jsonparser.GetUnsafeString(value, "message", "gas_limit")
		if err != nil {
			return nil, fmt.Errorf("registration message error (gasLimit): %w", err)
		}

		gasLimit, err := strconv.ParseUint(_gasLimit, 10, 64)
		if err != nil {
			return nil, fmt.Errorf("invalid gasLimit: %w", err)
		}

		// FeeRecipient
		_feeRecipient, err := jsonparser.GetUnsafeString(value, "message", "fee_recipient")
		if err != nil {
			return nil, fmt.Errorf("registration message error (fee_recipient): %w", err)
		}

		feeRecipient, err := boostTypes.HexToAddress(_feeRecipient)
		if err != nil {
			return nil, fmt.Errorf("registration message error (fee_recipient): %w", err)
		}

		// Signature
		_signature, err := jsonparser.GetUnsafeString(value, "signature")
		if err != nil {
			return nil, fmt.Errorf("registration message error (signature): %w", err)
		}

		signature, err := boostTypes.HexToSignature(_signature)
		if err != nil {
			return nil, fmt.Errorf("registration message error (signature): %w", err)
		}

		// Construct and return full registration object
		reg = &boostTypes.SignedValidatorRegistration{
			Message: &boostTypes.RegisterValidatorRequestMessage{
				FeeRecipient: feeRecipient,
				GasLimit:     gasLimit,
				Timestamp:    timestamp,
				Pubkey:       pubkey,
			},
			Signature: signature,
		}

		return reg, nil
	}

	// Iterate over the registrations
	_, err = jsonparser.ArrayEach(body, func(value []byte, dataType jsonparser.ValueType, offset int, _err error) {
		numRegTotal += 1
		if processingStoppedByError {
			return
		}
		numRegProcessed += 1
		regLog := log.WithFields(logrus.Fields{
			"numRegistrationsSoFar":     numRegTotal,
			"numRegistrationsProcessed": numRegProcessed,
		})

		// Extract immediately necessary registration fields
		signedValidatorRegistration, err := parseRegistration(value)
		if err != nil {
			handleError(regLog, http.StatusBadRequest, err.Error())
			return
		}

		// Add validator pubkey to logs
		pkHex := signedValidatorRegistration.Message.Pubkey.PubkeyHex()
		regLog = regLog.WithFields(logrus.Fields{
			"pubkey":       pkHex,
			"signature":    signedValidatorRegistration.Signature.String(),
			"feeRecipient": signedValidatorRegistration.Message.FeeRecipient.String(),
			"gasLimit":     signedValidatorRegistration.Message.GasLimit,
			"timestamp":    signedValidatorRegistration.Message.Timestamp,
		})

		// Ensure a valid timestamp (not too early, and not too far in the future)
		registrationTimestamp := int64(signedValidatorRegistration.Message.Timestamp)
		if registrationTimestamp < int64(api.genesisInfo.Data.GenesisTime) {
			handleError(regLog, http.StatusBadRequest, "timestamp too early")
			return
		} else if registrationTimestamp > registrationTimestampUpperBound {
			handleError(regLog, http.StatusBadRequest, "timestamp too far in the future")
			return
		}

		// Check if a real validator
		isKnownValidator := api.datastore.IsKnownValidator(pkHex)
		if !isKnownValidator {
			handleError(regLog, http.StatusBadRequest, fmt.Sprintf("not a known validator: %s", pkHex.String()))
			return
		}

		// Check for a previous registration timestamp
		prevTimestamp, err := api.redis.GetValidatorRegistrationTimestamp(pkHex)
		if err != nil {
			regLog.WithError(err).Error("error getting last registration timestamp")
		} else if prevTimestamp >= signedValidatorRegistration.Message.Timestamp {
			// abort if the current registration timestamp is older or equal to the last known one
			return
		}

		// Verify the signature
		ok, err := boostTypes.VerifySignature(signedValidatorRegistration.Message, api.opts.EthNetDetails.DomainBuilder, signedValidatorRegistration.Message.Pubkey[:], signedValidatorRegistration.Signature[:])
		if err != nil {
			regLog.WithError(err).Error("error verifying registerValidator signature")
			return
		} else if !ok {
			regLog.Info("invalid validator signature")
			if api.ffRegValContinueOnInvalidSig {
				return
			} else {
				handleError(regLog, http.StatusBadRequest, fmt.Sprintf("failed to verify validator signature for %s", signedValidatorRegistration.Message.Pubkey.String()))
				return
			}
		}

		// Now we have a new registration to process
		numRegNew += 1

		// Save to database
		select {
		case api.validatorRegC <- *signedValidatorRegistration:
		default:
			regLog.Error("validator registration channel full")
		}
	})

	log = log.WithFields(logrus.Fields{
		"timeNeededSec":             time.Since(start).Seconds(),
		"timeNeededMs":              time.Since(start).Milliseconds(),
		"numRegistrations":          numRegTotal,
		"numRegistrationsActive":    numRegActive,
		"numRegistrationsProcessed": numRegProcessed,
		"numRegistrationsNew":       numRegNew,
		"processingStoppedByError":  processingStoppedByError,
	})

	if err != nil {
		handleError(log, http.StatusBadRequest, "error in traversing json")
		return
	}

	log.Info("validator registrations call processed")
	w.WriteHeader(http.StatusOK)
}

func (api *RelayAPI) handleGetHeader(w http.ResponseWriter, req *http.Request) {
	vars := mux.Vars(req)
	slotStr := vars["slot"]
	parentHashHex := vars["parent_hash"]
	proposerPubkeyHex := vars["pubkey"]
	ua := req.UserAgent()
	headSlot := api.headSlot.Load()

	slot, err := strconv.ParseUint(slotStr, 10, 64)
	if err != nil {
		api.RespondError(w, http.StatusBadRequest, common.ErrInvalidSlot.Error())
		return
	}

	requestTime := time.Now().UTC()
	slotStartTimestamp := api.genesisInfo.Data.GenesisTime + (slot * common.SecondsPerSlot)
	msIntoSlot := requestTime.UnixMilli() - int64((slotStartTimestamp * 1000))

	log := api.log.WithFields(logrus.Fields{
		"method":           "getHeader",
		"headSlot":         headSlot,
		"slot":             slotStr,
		"parentHash":       parentHashHex,
		"pubkey":           proposerPubkeyHex,
		"ua":               ua,
		"mevBoostV":        common.GetMevBoostVersionFromUserAgent(ua),
		"requestTimestamp": requestTime.Unix(),
		"slotStartSec":     slotStartTimestamp,
		"msIntoSlot":       msIntoSlot,
	})

	if len(proposerPubkeyHex) != 98 {
		api.RespondError(w, http.StatusBadRequest, common.ErrInvalidPubkey.Error())
		return
	}

	if len(parentHashHex) != 66 {
		api.RespondError(w, http.StatusBadRequest, common.ErrInvalidHash.Error())
		return
	}

	if slot < headSlot {
		api.RespondError(w, http.StatusBadRequest, "slot is too old")
		return
	}

	log.Debug("getHeader request received")

	if slices.Contains(apiNoHeaderUserAgents, ua) {
		log.Info("rejecting getHeader by user agent")
		w.WriteHeader(http.StatusNoContent)
		return
	}

	if api.ffForceGetHeader204 {
		log.Info("forced getHeader 204 response")
		w.WriteHeader(http.StatusNoContent)
		return
	}

	// Only allow requests for the current slot until a certain cutoff time
	if getHeaderRequestCutoffMs > 0 && msIntoSlot > 0 && msIntoSlot > int64(getHeaderRequestCutoffMs) {
		log.Info("getHeader sent too late")
		w.WriteHeader(http.StatusNoContent)
		return
	}

	bid, err := api.redis.GetBestBid(slot, parentHashHex, proposerPubkeyHex)
	if err != nil {
		log.WithError(err).Error("could not get bid")
		api.RespondError(w, http.StatusBadRequest, err.Error())
		return
	}

	if bid.Empty() {
		w.WriteHeader(http.StatusNoContent)
		return
	}

	// Error on bid without value
	if bid.Value().Cmp(big.NewInt(0)) == 0 {
		w.WriteHeader(http.StatusNoContent)
		return
	}

	log.WithFields(logrus.Fields{
		"value":     bid.Value().String(),
		"blockHash": bid.BlockHash().String(),
	}).Info("bid delivered")
	api.RespondOK(w, bid)
}

func (api *RelayAPI) handleGetPayload(w http.ResponseWriter, req *http.Request) {
	api.getPayloadCallsInFlight.Add(1)
	defer api.getPayloadCallsInFlight.Done()

	ua := req.UserAgent()
	headSlot := api.headSlot.Load()
	receivedAt := time.Now().UTC()
	log := api.log.WithFields(logrus.Fields{
		"method":                "getPayload",
		"ua":                    ua,
		"mevBoostV":             common.GetMevBoostVersionFromUserAgent(ua),
		"contentLength":         req.ContentLength,
		"headSlot":              headSlot,
		"headSlotEpochPos":      (headSlot % common.SlotsPerEpoch) + 1,
		"idArg":                 req.URL.Query().Get("id"),
		"timestampRequestStart": receivedAt.UnixMilli(),
	})

	// Log at start and end of request
	log.Info("request initiated")
	defer func() {
		log.WithFields(logrus.Fields{
			"timestampRequestFin": time.Now().UTC().UnixMilli(),
			"requestDurationMs":   time.Since(receivedAt).Milliseconds(),
		}).Info("request finished")
	}()

	// Read the body first, so we can decode it later
	body, err := io.ReadAll(req.Body)
	if err != nil {
		if strings.Contains(err.Error(), "i/o timeout") {
			log.WithError(err).Error("getPayload request failed to decode (i/o timeout)")
			api.RespondError(w, http.StatusInternalServerError, err.Error())
			return
		}

		log.WithError(err).Error("could not read body of request from the beacon node")
		api.RespondError(w, http.StatusBadRequest, err.Error())
		return
	}

	// Decode payload
	payload := new(common.SignedBlindedBeaconBlock)
	// TODO: add deneb support.
	payload.Capella = new(capella.SignedBlindedBeaconBlock)
	if err := json.NewDecoder(bytes.NewReader(body)).Decode(payload.Capella); err != nil {
		log.WithError(err).Warn("failed to decode capella getPayload request")
		api.RespondError(w, http.StatusBadRequest, "failed to decode capella payload")
		return
	}

	// Take time after the decoding, and add to logging
	decodeTime := time.Now().UTC()
	slotStartTimestamp := api.genesisInfo.Data.GenesisTime + (payload.Slot() * common.SecondsPerSlot)
	msIntoSlot := decodeTime.UnixMilli() - int64((slotStartTimestamp * 1000))
	log = log.WithFields(logrus.Fields{
		"slot":                 payload.Slot(),
		"slotEpochPos":         (payload.Slot() % common.SlotsPerEpoch) + 1,
		"blockHash":            payload.BlockHash(),
		"slotStartSec":         slotStartTimestamp,
		"msIntoSlot":           msIntoSlot,
		"timestampAfterDecode": decodeTime.UnixMilli(),
		"proposerIndex":        payload.ProposerIndex(),
	})

	// Ensure the proposer index is expected
	api.proposerDutiesLock.RLock()
	slotDuty := api.proposerDutiesMap[payload.Slot()]
	api.proposerDutiesLock.RUnlock()
	if slotDuty == nil {
		log.Warn("could not find slot duty")
	} else {
		log = log.WithField("feeRecipient", slotDuty.Entry.Message.FeeRecipient)
		if slotDuty.ValidatorIndex != payload.ProposerIndex() {
			log.WithField("expectedProposerIndex", slotDuty.ValidatorIndex).Warn("not the expected proposer index")
			api.RespondError(w, http.StatusBadRequest, "not the expected proposer index")
			return
		}
	}

	// Get the proposer pubkey based on the validator index from the payload
	proposerPubkey, found := api.datastore.GetKnownValidatorPubkeyByIndex(payload.ProposerIndex())
	if !found {
		log.Errorf("could not find proposer pubkey for index %d", payload.ProposerIndex())
		api.RespondError(w, http.StatusBadRequest, "could not match proposer index to pubkey")
		return
	}

	// Add proposer pubkey to logs
	log = log.WithField("proposerPubkey", proposerPubkey.String())

	// Create a BLS pubkey from the hex pubkey
	pk, err := boostTypes.HexToPubkey(proposerPubkey.String())
	if err != nil {
		log.WithError(err).Warn("could not convert pubkey to types.PublicKey")
		api.RespondError(w, http.StatusBadRequest, "could not convert pubkey to types.PublicKey")
		return
	}

	// Validate proposer signature (first attempt verifying the Capella signature)
	// TODO: add deneb support.
	ok, err := boostTypes.VerifySignature(payload.Message(), api.opts.EthNetDetails.DomainBeaconProposerCapella, pk[:], payload.Signature())
	if !ok || err != nil {
		if api.ffLogInvalidSignaturePayload {
			txt, _ := json.Marshal(payload) //nolint:errchkjson
			fmt.Println("payload_invalid_sig_capella: ", string(txt), "pubkey:", proposerPubkey.String())
		}
		log.WithError(err).Warn("could not verify capella payload signature")
		api.RespondError(w, http.StatusBadRequest, "could not verify payload signature")
		return
	}

	// Log about received payload (with a valid proposer signature)
	log = log.WithField("timestampAfterSignatureVerify", time.Now().UTC().UnixMilli())
	log.Info("getPayload request received")

	// TODO: store signed blinded block in database (always)

	// Get the response - from Redis, Memcache or DB
	// note that recent mev-boost versions only send getPayload to relays that provided the bid
	getPayloadResp, err := api.datastore.GetGetPayloadResponse(log, payload.Slot(), proposerPubkey.String(), payload.BlockHash())
	if err != nil || getPayloadResp == nil {
		log.WithError(err).Warn("failed getting execution payload (1/2)")
		time.Sleep(time.Duration(timeoutGetPayloadRetryMs) * time.Millisecond)

		// Try again
		getPayloadResp, err = api.datastore.GetGetPayloadResponse(log, payload.Slot(), proposerPubkey.String(), payload.BlockHash())
		if err != nil || getPayloadResp == nil {
			// Still not found! Error out now.
			if errors.Is(err, datastore.ErrExecutionPayloadNotFound) {
				// Couldn't find the execution payload, maybe it never was submitted to our relay! Check that now
				_, err := api.db.GetBlockSubmissionEntry(payload.Slot(), proposerPubkey.String(), payload.BlockHash())
				if errors.Is(err, sql.ErrNoRows) {
					log.Warn("failed getting execution payload (2/2) - payload not found, block was never submitted to this relay")
					api.RespondError(w, http.StatusBadRequest, "no execution payload for this request - block was never seen by this relay")
				} else if err != nil {
					log.WithError(err).Error("failed getting execution payload (2/2) - payload not found, and error on checking bids")
				} else {
					log.Error("failed getting execution payload (2/2) - payload not found, but found bid in database")
				}
			} else { // some other error
				log.WithError(err).Error("failed getting execution payload (2/2) - error")
			}
			api.RespondError(w, http.StatusBadRequest, "no execution payload for this request")
			return
		}
	}

	// Now we know this relay also has the payload
	log = log.WithField("timestampAfterLoadResponse", time.Now().UTC().UnixMilli())

	// Check whether getPayload has already been called -- TODO: do we need to allow multiple submissions of one blinded block?
	err = api.redis.CheckAndSetLastSlotAndHashDelivered(payload.Slot(), payload.BlockHash())
	log = log.WithField("timestampAfterAlreadyDeliveredCheck", time.Now().UTC().UnixMilli())
	if err != nil {
		if errors.Is(err, datastore.ErrAnotherPayloadAlreadyDeliveredForSlot) {
			// BAD VALIDATOR, 2x GETPAYLOAD FOR DIFFERENT PAYLOADS
			log.Warn("validator called getPayload twice for different payload hashes")
			api.RespondError(w, http.StatusBadRequest, "another payload for this slot was already delivered")
			return
		} else if errors.Is(err, datastore.ErrPastSlotAlreadyDelivered) {
			// BAD VALIDATOR, 2x GETPAYLOAD FOR PAST SLOT
			log.Warn("validator called getPayload for past slot")
			api.RespondError(w, http.StatusBadRequest, "payload for this slot was already delivered")
			return
		} else if errors.Is(err, redis.TxFailedErr) {
			// BAD VALIDATOR, 2x GETPAYLOAD + RACE
			log.Warn("validator called getPayload twice (race)")
			api.RespondError(w, http.StatusBadRequest, "payload for this slot was already delivered (race)")
			return
		}
		log.WithError(err).Error("redis.CheckAndSetLastSlotAndHashDelivered failed")
	}

	// Handle early/late requests
	if msIntoSlot < 0 {
		// Wait until slot start (t=0) if still in the future
		_msSinceSlotStart := time.Now().UTC().UnixMilli() - int64((slotStartTimestamp * 1000))
		if _msSinceSlotStart < 0 {
			delayMillis := _msSinceSlotStart * -1
			log = log.WithField("delayMillis", delayMillis)
			log.Info("waiting until slot start t=0")
			time.Sleep(time.Duration(delayMillis) * time.Millisecond)
		}
	} else if getPayloadRequestCutoffMs > 0 && msIntoSlot > int64(getPayloadRequestCutoffMs) {
		// Reject requests after cutoff time
		log.Warn("getPayload sent too late")
		api.RespondError(w, http.StatusBadRequest, fmt.Sprintf("sent too late - %d ms into slot", msIntoSlot))

		go func() {
			err := api.db.InsertTooLateGetPayload(payload.Slot(), proposerPubkey.String(), payload.BlockHash(), slotStartTimestamp, uint64(receivedAt.UnixMilli()), uint64(decodeTime.UnixMilli()), uint64(msIntoSlot))
			if err != nil {
				log.WithError(err).Error("failed to insert payload too late into db")
			}
		}()
		return
	}

	// Check that ExecutionPayloadHeader fields (sent by the proposer) match our known ExecutionPayload
	err = EqExecutionPayloadToHeader(payload, getPayloadResp)
	if err != nil {
		log.WithError(err).Warn("ExecutionPayloadHeader not matching known ExecutionPayload")
		api.RespondError(w, http.StatusBadRequest, "invalid execution payload header")
		return
	}

	// Publish the signed beacon block via beacon-node
	timeBeforePublish := time.Now().UTC().UnixMilli()
	log = log.WithField("timestampBeforePublishing", timeBeforePublish)
	signedBeaconBlock := common.SignedBlindedBeaconBlockToBeaconBlock(payload, getPayloadResp)
	code, err := api.beaconClient.PublishBlock(signedBeaconBlock) // errors are logged inside
	if err != nil || code != http.StatusOK {
		log.WithError(err).WithField("code", code).Error("failed to publish block")
		api.RespondError(w, http.StatusBadRequest, "failed to publish block")
		return
	}
	timeAfterPublish := time.Now().UTC().UnixMilli()
	msNeededForPublishing := uint64(timeAfterPublish - timeBeforePublish)
	log = log.WithField("timestampAfterPublishing", timeAfterPublish)
	log.WithField("msNeededForPublishing", msNeededForPublishing).Info("block published through beacon node")

	// give the beacon network some time to propagate the block
	time.Sleep(time.Duration(getPayloadResponseDelayMs) * time.Millisecond)

	// respond to the HTTP request
	api.RespondOK(w, getPayloadResp)
	log = log.WithFields(logrus.Fields{
		"numTx":       getPayloadResp.NumTx(),
		"blockNumber": payload.BlockNumber(),
	})
	log.Info("execution payload delivered")

	// Save information about delivered payload
	go func() {
		bidTrace, err := api.redis.GetBidTrace(payload.Slot(), proposerPubkey.String(), payload.BlockHash())
		if err != nil {
			log.WithError(err).Error("failed to get bidTrace for delivered payload from redis")
			return
		}

		err = api.db.SaveDeliveredPayload(bidTrace, payload, decodeTime, msNeededForPublishing)
		if err != nil {
			log.WithError(err).WithFields(logrus.Fields{
				"bidTrace": bidTrace,
				"payload":  payload,
			}).Error("failed to save delivered payload")
		}

		// Increment builder stats
		err = api.db.IncBlockBuilderStatsAfterGetPayload(bidTrace.BuilderPubkey.String())
		if err != nil {
			log.WithError(err).Error("failed to increment builder-stats after getPayload")
		}

		// Wait until optimistic blocks are complete.
		api.optimisticBlocksWG.Wait()

		// Check if there is a demotion for the winning block.
		_, err = api.db.GetBuilderDemotion(bidTrace)
		// If demotion not found, we are done!
		if errors.Is(err, sql.ErrNoRows) {
			log.Info("no demotion in getPayload, successful block proposal")
			return
		}
		if err != nil {
			log.WithError(err).Error("failed to read demotion table in getPayload")
			return
		}
		// Demotion found, update the demotion table with refund data.
		builderPubkey := bidTrace.BuilderPubkey.String()
		log = log.WithFields(logrus.Fields{
			"builderPubkey": builderPubkey,
			"slot":          bidTrace.Slot,
			"blockHash":     bidTrace.BlockHash,
		})
		log.Warn("demotion found in getPayload, inserting refund justification")

		// Prepare refund data.
		signedBeaconBlock := common.SignedBlindedBeaconBlockToBeaconBlock(payload, getPayloadResp)

		// Get registration entry from the DB.
		registrationEntry, err := api.db.GetValidatorRegistration(proposerPubkey.String())
		if err != nil {
			if errors.Is(err, sql.ErrNoRows) {
				log.WithError(err).Error("no registration found for validator " + proposerPubkey.String())
			} else {
				log.WithError(err).Error("error reading validator registration")
			}
		}
		var signedRegistration *boostTypes.SignedValidatorRegistration
		if registrationEntry != nil {
			signedRegistration, err = registrationEntry.ToSignedValidatorRegistration()
			if err != nil {
				log.WithError(err).Error("error converting registration to signed registration")
			}
		}

		err = api.db.UpdateBuilderDemotion(bidTrace, signedBeaconBlock, signedRegistration)
		if err != nil {
			log.WithFields(logrus.Fields{
				"errorWritingRefundToDB": true,
				"bidTrace":               bidTrace,
				"signedBeaconBlock":      signedBeaconBlock,
				"signedRegistration":     signedRegistration,
			}).WithError(err).Error("unable to update builder demotion with refund justification")
		}
	}()
}

// --------------------
//
//	BLOCK BUILDER APIS
//
// --------------------
func (api *RelayAPI) handleBuilderGetValidators(w http.ResponseWriter, req *http.Request) {
	api.proposerDutiesLock.RLock()
	resp := api.proposerDutiesResponse
	api.proposerDutiesLock.RUnlock()
	_, err := w.Write(*resp)
	if err != nil {
		api.log.WithError(err).Warn("failed to write response for builderGetValidators")
	}
}

func (api *RelayAPI) checkSubmissionFeeRecipient(w http.ResponseWriter, log *logrus.Entry, payload *common.BuilderSubmitBlockRequest) (uint64, bool) {
	api.proposerDutiesLock.RLock()
	slotDuty := api.proposerDutiesMap[payload.Slot()]
	api.proposerDutiesLock.RUnlock()
	if slotDuty == nil {
		log.Warn("could not find slot duty")
		api.RespondError(w, http.StatusBadRequest, "could not find slot duty")
		return 0, false
	} else if !strings.EqualFold(slotDuty.Entry.Message.FeeRecipient.String(), payload.ProposerFeeRecipient()) {
		log.WithFields(logrus.Fields{
			"expectedFeeRecipient": slotDuty.Entry.Message.FeeRecipient.String(),
			"actualFeeRecipient":   payload.ProposerFeeRecipient(),
		}).Info("fee recipient does not match")
		api.RespondError(w, http.StatusBadRequest, "fee recipient does not match")
		return 0, false
	}
	return slotDuty.Entry.Message.GasLimit, true
}

func (api *RelayAPI) checkSubmissionPayloadAttrs(w http.ResponseWriter, log *logrus.Entry, payload *common.BuilderSubmitBlockRequest) bool {
	api.payloadAttributesLock.RLock()
	attrs, ok := api.payloadAttributes[payload.ParentHash()]
	api.payloadAttributesLock.RUnlock()
	if !ok || payload.Slot() != attrs.slot {
		log.Warn("payload attributes not (yet) known")
		api.RespondError(w, http.StatusBadRequest, "payload attributes not (yet) known")
		return false
	}

	if payload.Random() != attrs.payloadAttributes.PrevRandao {
		msg := fmt.Sprintf("incorrect prev_randao - got: %s, expected: %s", payload.Random(), attrs.payloadAttributes.PrevRandao)
		log.Info(msg)
		api.RespondError(w, http.StatusBadRequest, msg)
		return false
	}

	if hasReachedFork(payload.Slot(), api.capellaEpoch) { // Capella requires correct withdrawals
		withdrawalsRoot, err := ComputeWithdrawalsRoot(payload.Withdrawals())
		if err != nil {
			log.WithError(err).Warn("could not compute withdrawals root from payload")
			api.RespondError(w, http.StatusBadRequest, "could not compute withdrawals root")
			return false
		}

		if withdrawalsRoot != attrs.withdrawalsRoot {
			msg := fmt.Sprintf("incorrect withdrawals root - got: %s, expected: %s", withdrawalsRoot.String(), attrs.withdrawalsRoot.String())
			log.Info(msg)
			api.RespondError(w, http.StatusBadRequest, msg)
			return false
		}
	}

	return true
}

func (api *RelayAPI) checkSubmissionSlotDetails(w http.ResponseWriter, log *logrus.Entry, headSlot uint64, payload *common.BuilderSubmitBlockRequest) bool {
	// TODO: add deneb support.
	if payload.Capella == nil {
		log.Info("rejecting submission - non-capella payload for capella fork")
		api.RespondError(w, http.StatusBadRequest, "non-capella payload")
		return false
	}

	if payload.Slot() <= headSlot {
		log.Info("submitNewBlock failed: submission for past slot")
		api.RespondError(w, http.StatusBadRequest, "submission for past slot")
		return false
	}

	// Timestamp check
	expectedTimestamp := api.genesisInfo.Data.GenesisTime + (payload.Slot() * common.SecondsPerSlot)
	if payload.Timestamp() != expectedTimestamp {
		log.Warnf("incorrect timestamp. got %d, expected %d", payload.Timestamp(), expectedTimestamp)
		api.RespondError(w, http.StatusBadRequest, fmt.Sprintf("incorrect timestamp. got %d, expected %d", payload.Timestamp(), expectedTimestamp))
		return false
	}

	return true
}

func (api *RelayAPI) checkBuilderEntry(w http.ResponseWriter, log *logrus.Entry, builderPubkey phase0.BLSPubKey) (*blockBuilderCacheEntry, bool) {
	builderEntry, ok := api.blockBuildersCache[builderPubkey.String()]
	if !ok {
		log.Warnf("unable to read builder: %s from the builder cache, using low-prio and no collateral", builderPubkey.String())
		builderEntry = &blockBuilderCacheEntry{
			status: common.BuilderStatus{
				IsHighPrio:    false,
				IsOptimistic:  false,
				IsBlacklisted: false,
			},
			collateral: big.NewInt(0),
		}
	}

	if builderEntry.status.IsBlacklisted {
		log.Info("builder is blacklisted")
		time.Sleep(200 * time.Millisecond)
		w.WriteHeader(http.StatusOK)
		return builderEntry, false
	}

	// In case only high-prio requests are accepted, fail others
	if api.ffDisableLowPrioBuilders && !builderEntry.status.IsHighPrio {
		log.Info("rejecting low-prio builder (ff-disable-low-prio-builders)")
		time.Sleep(200 * time.Millisecond)
		w.WriteHeader(http.StatusOK)
		return builderEntry, false
	}

	return builderEntry, true
}

// Checks the quality of the TOB txs, if it is the txs expected in a TOB
func (api *RelayAPI) checkTobTxsStateInterference(txs []*types.Transaction, log *logrus.Entry) error {
	if len(txs) > 2 {
		return fmt.Errorf("we support only 1 tx on the TOB currently, got %d", len(txs))
	}

	// get traces
	firstTx := txs[0]
	// some sanity checks
	if firstTx.To() == nil {
		return fmt.Errorf("contract creation cannot be a TOB tx")
	}
<<<<<<< HEAD

	txTraces, err := api.getTraces(context.Background(), tracerOptions{
		log: log,
		tx:  firstTx,
	})
	if err != nil {
		return fmt.Errorf("failed to get traces: %s", err.Error())
	}

	res, err := api.IsTxWEthDaiSwap(&txTraces.Result)
	if err != nil {
		return fmt.Errorf("failed to check if tx is a weth/dai swap: %s", err.Error())
	}
	if !res {
		return fmt.Errorf("tx is not an weth/dai swap")
=======
	// This address is from the kurtosis local devnet. Need to expand state interference checks
	if *firstTx.To() != common2.HexToAddress("0xFE08e6f330F4E5E624Ad759625B71B2e52594FEB") {
		return fmt.Errorf("TOB tx can only be sent to uniswap v2 router")
>>>>>>> e0003b14
	}

	return nil
}

// This method first checks whether the payouts are valid, then checks whether the txs are valid w.r.t state interference
func (api *RelayAPI) checkTxAndSenderValidity(txs []*types.Transaction, log *logrus.Entry) error {
	// TODO - Payouts still need to be modelled
	// TODO - check all the txs to see if the nonce is valid, value is valid, check if the tx has already been included. These can be confirmed from the
	// execution layer. We should ideally

	if len(txs) == 0 {
		return fmt.Errorf("Empty TOB tx request sent!")
	}
	if len(txs) == 1 {
		return fmt.Errorf("We require a payment tx along with the TOB txs!")
	}

	// Start: Payout checks
	lastTx := txs[len(txs)-1]

	// TODO - make this the proposer fee recipient
	if lastTx.To() != nil && *lastTx.To() != api.relayerPayoutAddress {
		return fmt.Errorf("we require a payment tx to the relayer along with the TOB txs")
	}
	if lastTx.Value().Cmp(big.NewInt(0)) == 0 {
		return fmt.Errorf("the relayer payment tx is non-zero")
	}
	if len(lastTx.Data()) != 0 {
		return fmt.Errorf("the relayer payment tx has malformed data")
	}

	// State interference checks
	return api.checkTobTxsStateInterference(txs, log)
}

func (api *RelayAPI) handleSubmitNewTobTxs(w http.ResponseWriter, req *http.Request) {
	headSlot := api.headSlot.Load()
	receivedAt := time.Now().UTC()

	log := api.log.WithFields(logrus.Fields{
		"method":                "submitTobTxs",
		"contentLength":         req.ContentLength,
		"headSlot":              headSlot,
		"timestampRequestStart": receivedAt.UnixMilli(),
	})

	defer func() {
		log.WithFields(logrus.Fields{
			"timestampRequestFin": time.Now().UTC().UnixMilli(),
			"requestDurationMs":   time.Since(receivedAt).Milliseconds(),
		}).Info("request finished")
	}()

	tobTxRequest := new(common.TobTxsSubmitRequest)

	var r io.Reader = req.Body
	limitReader := io.LimitReader(r, 10*1024*1024) // 10 MB
	requestBytes, err := io.ReadAll(limitReader)
	if err != nil {
		log.WithError(err).Warn("could not read payload")
		api.RespondError(w, http.StatusBadRequest, err.Error())
		return
	}

	// Check for JSON encoding
	contentType := req.Header.Get("Content-Type")
	if contentType == "application/json" {
		log = log.WithField("reqContentType", "json")
		if err := json.Unmarshal(requestBytes, tobTxRequest); err != nil {
			log.WithError(err).Warn("could not decode payload - JSON")
			api.RespondError(w, http.StatusBadRequest, err.Error())
			return
		}
	} else {
		log.Error("We do not support non-JSON requests yet!", contentType)
		api.Respond(w, http.StatusBadRequest, "invalid content-type")
		return
	}

	slot := tobTxRequest.Slot
	parentHash := tobTxRequest.ParentHash
	if len(tobTxRequest.TobTxs.Transactions) == 0 {
		log.Error("Empty TOB tx request sent!")
		api.Respond(w, http.StatusBadRequest, "Empty TOB tx request sent!")
		return
	}

	if slot < headSlot {
		log.Error("TOB tx request for past slot!")
		api.Respond(w, http.StatusBadRequest, "Submitted TOB tx request for past slot!")
		return
	}

	// We only allow bidding for TOB 1 slot prior
	if slot-headSlot > 1 {
		log.Error("Slot's TOB bid not yet started!!")
		api.Respond(w, http.StatusBadRequest, "Slot's TOB bid not yet started!!")
		return
	}

	// decode the txs
	transactionBytes := make([][]byte, len(tobTxRequest.TobTxs.Transactions))
	for i, txHexBytes := range tobTxRequest.TobTxs.Transactions {
		transactionBytes[i] = txHexBytes[:]
	}
	txs, err := common.DecodeTransactions(transactionBytes)
	if err != nil {
		log.WithError(err).Warn("could not decode transactions")
		api.RespondError(w, http.StatusBadRequest, err.Error())
		return
	}

	err = api.checkTxAndSenderValidity(txs, log)
	if err != nil {
		log.WithError(err).Error("error validating the txs")
		api.RespondError(w, http.StatusBadRequest, err.Error())
		return
	}

	lastTx := txs[len(txs)-1]

	tx := api.redis.NewTxPipeline()

	tobTxValue := lastTx.Value()
	// store it in a redis cache. The ROB block will pick it up and assemble it along with its own txs
	parentHash = strings.Trim(parentHash, "\"")
	parentHash = strings.Trim(parentHash, "\n")
	parentHash = strings.Trim(parentHash, "\r")
	parentHash = strings.TrimSpace(parentHash)

	currentTobTxValue, err := api.redis.GetTobTxValue(context.Background(), tx, slot, parentHash)
	if err != nil {
		log.WithError(err).Warn("could not get current Tob Tx value")
		api.RespondError(w, http.StatusInternalServerError, err.Error())
		return
	}

	if currentTobTxValue.Cmp(tobTxValue) > 0 {
		log.Error("TOB tx value is less than the current value!")
		api.Respond(w, http.StatusBadRequest, "TOB tx value is less than the current value!")
		return
	}

	// TODO - bchain - simulate the txs on the parent block. If it fails, reject the txs.
	// This is already solved and should be straightforward to implement. its basically tx simulation
	log.Info("DEBUG: slot-parentHash is ", "slot", slot, "parentHash", parentHash)
	// add the tob tx to the redis cache
	err = api.redis.SetTobTx(context.Background(), tx, slot, parentHash, transactionBytes)
	if err != nil {
		log.WithError(err).Warn("could not set Tob Tx")
		api.RespondError(w, http.StatusInternalServerError, err.Error())
		return
	}
	// set the tob tx value in the redis cache
	err = api.redis.SetTobTxValue(context.Background(), tx, tobTxValue, slot, parentHash)
	if err != nil {
		log.WithError(err).Warn("could not set Tob Tx Value")
		api.RespondError(w, http.StatusInternalServerError, err.Error())
		return
	}

	api.Respond(w, http.StatusOK, "Tob Tx submitted successfully!")
	return
}

func (api *RelayAPI) handleSubmitNewBlock(w http.ResponseWriter, req *http.Request) {
	var pf common.Profile
	var prevTime, nextTime time.Time

	headSlot := api.headSlot.Load()
	receivedAt := time.Now().UTC()
	prevTime = receivedAt

	log := api.log.WithFields(logrus.Fields{
		"method":                "submitNewBlock",
		"contentLength":         req.ContentLength,
		"headSlot":              headSlot,
		"timestampRequestStart": receivedAt.UnixMilli(),
	})

	// Log at start and end of request
	log.Info("request initiated")
	defer func() {
		log.WithFields(logrus.Fields{
			"timestampRequestFin": time.Now().UTC().UnixMilli(),
			"requestDurationMs":   time.Since(receivedAt).Milliseconds(),
		}).Info("request finished")
	}()

	var err error
	var r io.Reader = req.Body
	isGzip := req.Header.Get("Content-Encoding") == "gzip"
	log = log.WithField("reqIsGzip", isGzip)
	if isGzip {
		r, err = gzip.NewReader(req.Body)
		if err != nil {
			log.WithError(err).Warn("could not create gzip reader")
			api.RespondError(w, http.StatusBadRequest, err.Error())
			return
		}
	}

	limitReader := io.LimitReader(r, 10*1024*1024) // 10 MB
	requestPayloadBytes, err := io.ReadAll(limitReader)
	if err != nil {
		log.WithError(err).Warn("could not read payload")
		api.RespondError(w, http.StatusBadRequest, err.Error())
		return
	}

	payload := new(common.BuilderSubmitBlockRequest)

	// Check for SSZ encoding
	contentType := req.Header.Get("Content-Type")
	if contentType == "application/octet-stream" {
		log = log.WithField("reqContentType", "ssz")
		payload.Capella = new(builderCapella.SubmitBlockRequest)
		if err = payload.Capella.UnmarshalSSZ(requestPayloadBytes); err != nil {
			log.WithError(err).Warn("could not decode payload - SSZ")

			// SSZ decoding failed. try JSON as fallback (some builders used octet-stream for json before)
			if err2 := json.Unmarshal(requestPayloadBytes, payload); err2 != nil {
				log.WithError(fmt.Errorf("%w / %w", err, err2)).Warn("could not decode payload - SSZ or JSON")
				api.RespondError(w, http.StatusBadRequest, err.Error())
				return
			}
			log = log.WithField("reqContentType", "json")
		} else {
			log.Debug("received ssz-encoded payload")
		}
	} else {
		log = log.WithField("reqContentType", "json")
		if err := json.Unmarshal(requestPayloadBytes, payload); err != nil {
			log.WithError(err).Warn("could not decode payload - JSON")
			api.RespondError(w, http.StatusBadRequest, err.Error())
			return
		}
	}

	nextTime = time.Now().UTC()
	pf.Decode = uint64(nextTime.Sub(prevTime).Microseconds())
	prevTime = nextTime

	isLargeRequest := len(requestPayloadBytes) > fastTrackPayloadSizeLimit
	log = log.WithFields(logrus.Fields{
		"timestampAfterDecoding": time.Now().UTC().UnixMilli(),
		"slot":                   payload.Slot(),
		"builderPubkey":          payload.BuilderPubkey().String(),
		"blockHash":              payload.BlockHash(),
		"proposerPubkey":         payload.ProposerPubkey(),
		"parentHash":             payload.ParentHash(),
		"value":                  payload.Value().String(),
		"numTx":                  payload.NumTx(),
		"payloadBytes":           len(requestPayloadBytes),
		"isLargeRequest":         isLargeRequest,
	})

	if payload.Message() == nil || !payload.HasExecutionPayload() {
		log.Error("submitNewBlock failed: missing execution payload")
		api.RespondError(w, http.StatusBadRequest, "missing parts of the payload")
		return
	}

	ok := api.checkSubmissionSlotDetails(w, log, headSlot, payload)
	if !ok {
		log.WithError(err).Info("slot details check failed")
		api.RespondError(w, http.StatusBadRequest, "slot details check failed")
		return
	}

	builderPubkey := payload.BuilderPubkey()
	builderEntry, ok := api.checkBuilderEntry(w, log, builderPubkey)
	if !ok {
		log.WithError(err).Info("builder entry check failed")
		api.RespondError(w, http.StatusBadRequest, "builder entry check failed")
		return
	}

	log = log.WithFields(logrus.Fields{
		"builderIsHighPrio":     builderEntry.status.IsHighPrio,
		"timestampAfterChecks1": time.Now().UTC().UnixMilli(),
	})

	gasLimit, ok := api.checkSubmissionFeeRecipient(w, log, payload)
	if !ok {
		log.WithError(err).Info("fee recipient check failed")
		api.RespondError(w, http.StatusBadRequest, "fee recipient check failed")
		return
	}

	// Don't accept blocks with 0 value
	if payload.Value().Cmp(ZeroU256.BigInt()) == 0 || payload.NumTx() == 0 {
		log.Info("submitNewBlock failed: block with 0 value or no txs")
		w.WriteHeader(http.StatusOK)
		return
	}

	// Sanity check the submission
	err = SanityCheckBuilderBlockSubmission(payload)
	if err != nil {
		log.WithError(err).Info("block submission sanity checks failed")
		api.RespondError(w, http.StatusBadRequest, err.Error())
		return
	}

	log = log.WithField("timestampBeforeAttributesCheck", time.Now().UTC().UnixMilli())

	ok = api.checkSubmissionPayloadAttrs(w, log, payload)
	if !ok {
		log.WithError(err).Info("payload attributes check failed")
		api.RespondError(w, http.StatusBadRequest, "payload attributes check failed")
		return
	}

	// Verify the signature
	log = log.WithField("timestampBeforeSignatureCheck", time.Now().UTC().UnixMilli())
	signature := payload.Signature()
	ok, err = boostTypes.VerifySignature(payload.Message(), api.opts.EthNetDetails.DomainBuilder, builderPubkey[:], signature[:])
	log = log.WithField("timestampAfterSignatureCheck", time.Now().UTC().UnixMilli())
	if err != nil {
		log.WithError(err).Warn("failed verifying builder signature")
		api.RespondError(w, http.StatusBadRequest, "failed verifying builder signature")
		return
	} else if !ok {
		log.Warn("invalid builder signature")
		api.RespondError(w, http.StatusBadRequest, "invalid signature")
		return
	}

	// Create the redis pipeline tx
	tx := api.redis.NewTxPipeline()

	//Reject new submissions once the payload for this slot was delivered - TODO: store in memory as well
	slotLastPayloadDelivered, err := api.redis.GetLastSlotDelivered(context.Background(), tx)
	if err != nil && !errors.Is(err, redis.Nil) {
		log.WithError(err).Error("failed to get delivered payload slot from redis")
	} else if payload.Slot() <= slotLastPayloadDelivered {
		log.Info("rejecting submission because payload for this slot was already delivered")
		api.RespondError(w, http.StatusBadRequest, "payload for this slot was already delivered")
		return
	}

	// ---------------------------------
	// THE BID WILL BE ASSEMBLED SHORTLY
	// ---------------------------------

	// Get the best TOB tx value set from Redis
	// If so proceed with assembly.
	// check if there is a TOB tx

	log.Info("DEBUG: Getting TOB txs with slot and parent hash", "slot", payload.Slot(), "parentHash", payload.ParentHash())
	tobTxs, err := api.redis.GetTobTx(context.Background(), tx, payload.Slot(), payload.ParentHash())
	if err != nil {
		log.WithError(err).Error("failed to get tob txs from redis")
		api.RespondError(w, http.StatusInternalServerError, "failed to get tob txs from redis")
		return
	}
	log.Info("DEBUG: got TOBs!!", "noOfTobTxs", len(tobTxs))
	// if there are no TOB txs then the ROB block is the final block
	totalBidValue := payload.Value()
	tobTxValue := big.NewInt(0)
	if len(tobTxs) > 0 {
		log.Info("DEBUG: Found ToB txs!!")
		tobTxValue, err = api.redis.GetTobTxValue(context.Background(), tx, payload.Slot(), payload.ParentHash())
		if err != nil {
			log.WithError(err).Error("failed to get tob tx value from redis")
			api.RespondError(w, http.StatusInternalServerError, "failed to get tob tx value from redis")
			return
		}

		totalBidValue = new(big.Int).Add(payload.Value(), tobTxValue)
	} else {
		log.Info("DEBUG: Found no Tob Txs!!!")
	}

	// Get the latest top bid value from Redis
	bidIsTopBid := false
	topBidValue, err := api.redis.GetTopBidValue(context.Background(), tx, payload.Slot(), payload.ParentHash(), payload.ProposerPubkey())
	if err != nil {
		log.WithError(err).Error("failed to get top bid value from redis")
		api.RespondError(w, http.StatusBadRequest, "failed to get top bid value from redis")
		return
	} else {
		log.Info("DEBUG: it is top bid!")
		bidIsTopBid = totalBidValue.Cmp(topBidValue) == 1
		log = log.WithFields(logrus.Fields{
			"topBidValue":    topBidValue.String(),
			"newBidIsTopBid": bidIsTopBid,
		})
	}

	// TODO - if there are no ToB txs but we have encountered the highest bid, simulate the block instead of assembling it

	// we have a TOB tx, now assemble the block. Block assembly has the same properties as simulation but returns the final
	// execution payload. If there are no TOB txs, we send an empty list to the assembler
	assemblyResultC := make(chan *blockAssemblyResult, 1)
	var eligibleAt time.Time // will be set once the bid is ready

	// Deferred saving of the builder submission to database (whenever this function ends)
	defer func() {
		savePayloadToDatabase := !api.ffDisablePayloadDBStorage
		var res *blockAssemblyResult
		select {
		case res = <-assemblyResultC:
		case <-time.After(10 * time.Second):
			log.Warn("timed out waiting for assembly result")
			res = &blockAssemblyResult{
				assembledPayload: nil,
				requestErr:       nil,
				validationErr:    nil,
			}
		}

		submissionEntry, err := api.db.SaveBuilderBlockSubmission(res.assembledPayload, res.requestErr, res.validationErr, receivedAt, eligibleAt, true, savePayloadToDatabase, pf, false)
		if err != nil {
			log.WithError(err).WithField("payload", payload).Error("saving builder block submission to database failed")
			return
		}
		err = api.db.UpsertBlockBuilderEntryAfterSubmission(submissionEntry, false)
		if err != nil {
			log.WithError(err).Error("failed to upsert block-builder-entry")
		}
	}()

	tobTxsToSendToAssembler := bellatrix.ExecutionPayloadTransactions{
		Transactions: []bellatrix2.Transaction{},
	}

	for _, tobTxByte := range tobTxs {
		tobTxsToSendToAssembler.Transactions = append(tobTxsToSendToAssembler.Transactions, tobTxByte)
	}

	opts := blockAssemblyOptions{
		log: log,
		req: &common.BlockAssemblerRequest{
			TobTxs:             tobTxsToSendToAssembler,
			RobPayload:         *payload,
			RegisteredGasLimit: gasLimit,
		},
	}

	timeBeforeAssembly := time.Now().UTC()

	log = log.WithFields(logrus.Fields{
		"timestampBeforeAssembly": timeBeforeAssembly.UTC().UnixMilli(),
	})

	assembledPayload, requestErr, validationErr := api.assembleBlock(context.Background(), opts) // success/error logging happens inside
	assembledBuilderSubmission := &common.BuilderSubmitBlockRequest{
		Bellatrix: payload.Bellatrix,
		Capella: &builderCapella.SubmitBlockRequest{
			Message: &v1.BidTrace{
				Slot:                 payload.Message().Slot,
				ParentHash:           assembledPayload.ParentHash,
				BlockHash:            assembledPayload.BlockHash,
				BuilderPubkey:        payload.Message().BuilderPubkey,
				ProposerPubkey:       payload.Message().ProposerPubkey,
				ProposerFeeRecipient: assembledPayload.FeeRecipient,
				GasLimit:             assembledPayload.GasLimit,
				GasUsed:              assembledPayload.GasUsed,
				Value:                uint256.NewInt(totalBidValue.Uint64()),
			},
			ExecutionPayload: assembledPayload,
			// TODO - This signature will be invalid and we can't get the valid one since we need the builder private key
			// we could use a set of keys from relayer to sign the message. This is a TODO for now because this signature
			// is not being checked anywhere once the bid is stored in the db
			Signature: payload.Signature(),
		},
	}
	assemblyResultC <- &blockAssemblyResult{
		assembledPayload: assembledBuilderSubmission,
		requestErr:       requestErr,
		validationErr:    validationErr,
	}
	assemblyDurationMs := time.Since(timeBeforeAssembly).Milliseconds()
	log = log.WithFields(logrus.Fields{
		"timestampAfterAssembly": time.Now().UTC().UnixMilli(),
		"assemblyDurationMs":     assemblyDurationMs,
	})
	if requestErr != nil { // Request error
		if os.IsTimeout(requestErr) {
			api.RespondError(w, http.StatusGatewayTimeout, "assembly request timeout")
		} else {
			api.RespondError(w, http.StatusBadRequest, requestErr.Error())
		}
		return
	} else {
		if validationErr != nil {
			api.RespondError(w, http.StatusBadRequest, validationErr.Error())
			return
		}
	}

	// Prepare the response data
	getHeaderResponse, err := common.BuildGetHeaderResponse(assembledBuilderSubmission, api.blsSk, api.publicKey, api.opts.EthNetDetails.DomainBuilder)
	if err != nil {
		log.WithError(err).Error("could not sign builder bid")
		api.RespondError(w, http.StatusBadRequest, err.Error())
		return
	}

	getPayloadResponse, err := common.BuildGetPayloadResponse(assembledBuilderSubmission)
	if err != nil {
		log.WithError(err).Error("could not build getPayload response")
		api.RespondError(w, http.StatusBadRequest, err.Error())
		return
	}

	// This will be the assembled payload
	bidTrace := common.BidTraceV2{
		BidTrace:    *assembledBuilderSubmission.Message(),
		BlockNumber: assembledBuilderSubmission.BlockNumber(),
		NumTx:       uint64(assembledBuilderSubmission.NumTx()),
	}

	//
	// Save to Redis
	//
	updateBidResult, err := api.redis.SaveBidAndUpdateTopBid(context.Background(), tx, &bidTrace, assembledBuilderSubmission, getPayloadResponse, getHeaderResponse, receivedAt, false, nil)
	if err != nil {
		log.WithError(err).Error("could not save bid and update top bids")
		api.RespondError(w, http.StatusInternalServerError, "failed saving and updating bid")
		return
	}

	// Add fields to logs
	log = log.WithFields(logrus.Fields{
		"timestampAfterBidUpdate":    time.Now().UTC().UnixMilli(),
		"wasBidSavedInRedis":         updateBidResult.WasBidSaved,
		"wasTopBidUpdated":           updateBidResult.WasTopBidUpdated,
		"topBidValue":                updateBidResult.TopBidValue,
		"prevTopBidValue":            updateBidResult.PrevTopBidValue,
		"profileRedisSavePayloadUs":  updateBidResult.TimeSavePayload.Microseconds(),
		"profileRedisUpdateTopBidUs": updateBidResult.TimeUpdateTopBid.Microseconds(),
		"profileRedisUpdateFloorUs":  updateBidResult.TimeUpdateFloor.Microseconds(),
	})

	if updateBidResult.WasBidSaved {
		// Bid is eligible to win the auction
		eligibleAt = time.Now().UTC()
		log = log.WithField("timestampEligibleAt", eligibleAt.UnixMilli())

		// Save to memcache in the background
		if api.memcached != nil {
			go func() {
				err = api.memcached.SaveExecutionPayload(payload.Slot(), payload.ProposerPubkey(), payload.BlockHash(), getPayloadResponse)
				if err != nil {
					log.WithError(err).Error("failed saving execution payload in memcached")
				}
			}()
		}
	}

	nextTime = time.Now().UTC()
	pf.RedisUpdate = uint64(nextTime.Sub(prevTime).Microseconds())
	pf.Total = uint64(nextTime.Sub(receivedAt).Microseconds())

	// All done, log with profiling information
	log.WithFields(logrus.Fields{
		"profileDecodeUs":    pf.Decode,
		"profilePrechecksUs": pf.Prechecks,
		"profileSimUs":       pf.Simulation,
		"profileRedisUs":     pf.RedisUpdate,
		"profileTotalUs":     pf.Total,
	}).Info("received block from builder")
	w.WriteHeader(http.StatusOK)

}

// ---------------
//
//	INTERNAL APIS
//
// ---------------
func (api *RelayAPI) handleInternalBuilderStatus(w http.ResponseWriter, req *http.Request) {
	vars := mux.Vars(req)
	builderPubkey := vars["pubkey"]
	builderEntry, err := api.db.GetBlockBuilderByPubkey(builderPubkey)
	if err != nil {
		if errors.Is(err, sql.ErrNoRows) {
			api.RespondError(w, http.StatusBadRequest, "builder not found")
			return
		}

		api.log.WithError(err).Error("could not get block builder")
		api.RespondError(w, http.StatusInternalServerError, err.Error())
		return
	}
	if req.Method == http.MethodGet {
		api.RespondOK(w, builderEntry)
		return
	} else if req.Method == http.MethodPost || req.Method == http.MethodPut || req.Method == http.MethodPatch {
		st := common.BuilderStatus{
			IsHighPrio:    builderEntry.IsHighPrio,
			IsBlacklisted: builderEntry.IsBlacklisted,
			IsOptimistic:  builderEntry.IsOptimistic,
		}
		trueStr := "true"
		args := req.URL.Query()
		if args.Get("high_prio") != "" {
			st.IsHighPrio = args.Get("high_prio") == trueStr
		}
		if args.Get("blacklisted") != "" {
			st.IsBlacklisted = args.Get("blacklisted") == trueStr
		}
		if args.Get("optimistic") != "" {
			st.IsOptimistic = args.Get("optimistic") == trueStr
		}
		api.log.WithFields(logrus.Fields{
			"builderPubkey": builderPubkey,
			"isHighPrio":    st.IsHighPrio,
			"isBlacklisted": st.IsBlacklisted,
			"isOptimistic":  st.IsOptimistic,
		}).Info("updating builder status")
		err := api.db.SetBlockBuilderStatus(builderPubkey, st)
		if err != nil {
			err := fmt.Errorf("error setting builder: %v status: %w", builderPubkey, err)
			api.log.Error(err)
			api.RespondError(w, http.StatusInternalServerError, err.Error())
			return
		}
		api.RespondOK(w, st)
	}
}

func (api *RelayAPI) handleInternalBuilderCollateral(w http.ResponseWriter, req *http.Request) {
	vars := mux.Vars(req)
	builderPubkey := vars["pubkey"]
	if req.Method == http.MethodPost || req.Method == http.MethodPut {
		args := req.URL.Query()
		collateral := args.Get("collateral")
		value := args.Get("value")
		log := api.log.WithFields(logrus.Fields{
			"pubkey":     builderPubkey,
			"collateral": collateral,
			"value":      value,
		})
		log.Infof("updating builder collateral")
		if err := api.db.SetBlockBuilderCollateral(builderPubkey, collateral, value); err != nil {
			fullErr := fmt.Errorf("unable to set collateral in db for pubkey: %v: %w", builderPubkey, err)
			log.Error(fullErr.Error())
			api.RespondError(w, http.StatusInternalServerError, fullErr.Error())
			return
		}
		api.RespondOK(w, NilResponse)
	}
}

// -----------
//  DATA APIS
// -----------

func (api *RelayAPI) handleDataProposerPayloadDelivered(w http.ResponseWriter, req *http.Request) {
	var err error
	args := req.URL.Query()

	filters := database.GetPayloadsFilters{
		Limit: 200,
	}

	if args.Get("slot") != "" && args.Get("cursor") != "" {
		api.RespondError(w, http.StatusBadRequest, "cannot specify both slot and cursor")
		return
	} else if args.Get("slot") != "" {
		filters.Slot, err = strconv.ParseUint(args.Get("slot"), 10, 64)
		if err != nil {
			api.RespondError(w, http.StatusBadRequest, "invalid slot argument")
			return
		}
	} else if args.Get("cursor") != "" {
		filters.Cursor, err = strconv.ParseUint(args.Get("cursor"), 10, 64)
		if err != nil {
			api.RespondError(w, http.StatusBadRequest, "invalid cursor argument")
			return
		}
	}

	if args.Get("block_hash") != "" {
		var hash boostTypes.Hash
		err = hash.UnmarshalText([]byte(args.Get("block_hash")))
		if err != nil {
			api.RespondError(w, http.StatusBadRequest, "invalid block_hash argument")
			return
		}
		filters.BlockHash = args.Get("block_hash")
	}

	if args.Get("block_number") != "" {
		filters.BlockNumber, err = strconv.ParseUint(args.Get("block_number"), 10, 64)
		if err != nil {
			api.RespondError(w, http.StatusBadRequest, "invalid block_number argument")
			return
		}
	}

	if args.Get("proposer_pubkey") != "" {
		if err = checkBLSPublicKeyHex(args.Get("proposer_pubkey")); err != nil {
			api.RespondError(w, http.StatusBadRequest, "invalid proposer_pubkey argument")
			return
		}
		filters.ProposerPubkey = args.Get("proposer_pubkey")
	}

	if args.Get("builder_pubkey") != "" {
		if err = checkBLSPublicKeyHex(args.Get("builder_pubkey")); err != nil {
			api.RespondError(w, http.StatusBadRequest, "invalid builder_pubkey argument")
			return
		}
		filters.BuilderPubkey = args.Get("builder_pubkey")
	}

	if args.Get("limit") != "" {
		_limit, err := strconv.ParseUint(args.Get("limit"), 10, 64)
		if err != nil {
			api.RespondError(w, http.StatusBadRequest, "invalid limit argument")
			return
		}
		if _limit > filters.Limit {
			api.RespondError(w, http.StatusBadRequest, fmt.Sprintf("maximum limit is %d", filters.Limit))
			return
		}
		filters.Limit = _limit
	}

	if args.Get("order_by") == "value" {
		filters.OrderByValue = 1
	} else if args.Get("order_by") == "-value" {
		filters.OrderByValue = -1
	}

	deliveredPayloads, err := api.db.GetRecentDeliveredPayloads(filters)
	if err != nil {
		api.log.WithError(err).Error("error getting recent payloads")
		api.RespondError(w, http.StatusInternalServerError, err.Error())
		return
	}

	response := make([]common.BidTraceV2JSON, len(deliveredPayloads))
	for i, payload := range deliveredPayloads {
		response[i] = database.DeliveredPayloadEntryToBidTraceV2JSON(payload)
	}

	api.RespondOK(w, response)
}

func (api *RelayAPI) handleDataBuilderBidsReceived(w http.ResponseWriter, req *http.Request) {
	var err error
	args := req.URL.Query()

	filters := database.GetBuilderSubmissionsFilters{
		Limit:         500,
		Slot:          0,
		BlockHash:     "",
		BlockNumber:   0,
		BuilderPubkey: "",
	}

	if args.Get("cursor") != "" {
		api.RespondError(w, http.StatusBadRequest, "cursor argument not supported")
		return
	}

	if args.Get("slot") != "" {
		filters.Slot, err = strconv.ParseUint(args.Get("slot"), 10, 64)
		if err != nil {
			api.RespondError(w, http.StatusBadRequest, "invalid slot argument")
			return
		}
	}

	if args.Get("block_hash") != "" {
		var hash boostTypes.Hash
		err = hash.UnmarshalText([]byte(args.Get("block_hash")))
		if err != nil {
			api.RespondError(w, http.StatusBadRequest, "invalid block_hash argument")
			return
		}
		filters.BlockHash = args.Get("block_hash")
	}

	if args.Get("block_number") != "" {
		filters.BlockNumber, err = strconv.ParseUint(args.Get("block_number"), 10, 64)
		if err != nil {
			api.RespondError(w, http.StatusBadRequest, "invalid block_number argument")
			return
		}
	}

	if args.Get("builder_pubkey") != "" {
		if err = checkBLSPublicKeyHex(args.Get("builder_pubkey")); err != nil {
			api.RespondError(w, http.StatusBadRequest, "invalid builder_pubkey argument")
			return
		}
		filters.BuilderPubkey = args.Get("builder_pubkey")
	}

	// at least one query arguments is required
	if filters.Slot == 0 && filters.BlockHash == "" && filters.BlockNumber == 0 && filters.BuilderPubkey == "" {
		api.RespondError(w, http.StatusBadRequest, "need to query for specific slot or block_hash or block_number or builder_pubkey")
		return
	}

	if args.Get("limit") != "" {
		_limit, err := strconv.ParseUint(args.Get("limit"), 10, 64)
		if err != nil {
			api.RespondError(w, http.StatusBadRequest, "invalid limit argument")
			return
		}
		if _limit > filters.Limit {
			api.RespondError(w, http.StatusBadRequest, fmt.Sprintf("maximum limit is %d", filters.Limit))
			return
		}
		filters.Limit = _limit
	}

	blockSubmissions, err := api.db.GetBuilderSubmissions(filters)
	if err != nil {
		api.log.WithError(err).Error("error getting recent payloads")
		api.RespondError(w, http.StatusInternalServerError, err.Error())
		return
	}

	response := make([]common.BidTraceV2WithTimestampJSON, len(blockSubmissions))
	for i, payload := range blockSubmissions {
		response[i] = database.BuilderSubmissionEntryToBidTraceV2WithTimestampJSON(payload)
	}

	api.RespondOK(w, response)
}

func (api *RelayAPI) handleDataValidatorRegistration(w http.ResponseWriter, req *http.Request) {
	pkStr := req.URL.Query().Get("pubkey")
	if pkStr == "" {
		api.RespondError(w, http.StatusBadRequest, "missing pubkey argument")
		return
	}

	var pk boostTypes.PublicKey
	err := pk.UnmarshalText([]byte(pkStr))
	if err != nil {
		api.RespondError(w, http.StatusBadRequest, "invalid pubkey")
		return
	}

	registrationEntry, err := api.db.GetValidatorRegistration(pkStr)
	if err != nil {
		if errors.Is(err, sql.ErrNoRows) {
			api.RespondError(w, http.StatusBadRequest, "no registration found for validator "+pkStr)
			return
		}
		api.log.WithError(err).Error("error getting validator registration")
		api.RespondError(w, http.StatusInternalServerError, err.Error())
		return
	}

	signedRegistration, err := registrationEntry.ToSignedValidatorRegistration()
	if err != nil {
		api.log.WithError(err).Error("error converting registration entry to signed validator registration")
		api.RespondError(w, http.StatusInternalServerError, err.Error())
		return
	}

	api.RespondOK(w, signedRegistration)
}

func (api *RelayAPI) handleLivez(w http.ResponseWriter, req *http.Request) {
	api.RespondMsg(w, http.StatusOK, "live")
}

func (api *RelayAPI) handleReadyz(w http.ResponseWriter, req *http.Request) {
	if api.IsReady() {
		api.RespondMsg(w, http.StatusOK, "ready")
	} else {
		api.RespondMsg(w, http.StatusServiceUnavailable, "not ready")
	}
}<|MERGE_RESOLUTION|>--- conflicted
+++ resolved
@@ -1848,7 +1848,6 @@
 	if firstTx.To() == nil {
 		return fmt.Errorf("contract creation cannot be a TOB tx")
 	}
-<<<<<<< HEAD
 
 	txTraces, err := api.getTraces(context.Background(), tracerOptions{
 		log: log,
@@ -1864,11 +1863,6 @@
 	}
 	if !res {
 		return fmt.Errorf("tx is not an weth/dai swap")
-=======
-	// This address is from the kurtosis local devnet. Need to expand state interference checks
-	if *firstTx.To() != common2.HexToAddress("0xFE08e6f330F4E5E624Ad759625B71B2e52594FEB") {
-		return fmt.Errorf("TOB tx can only be sent to uniswap v2 router")
->>>>>>> e0003b14
 	}
 
 	return nil
