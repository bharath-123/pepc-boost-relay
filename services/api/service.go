--- conflicted
+++ resolved
@@ -1934,32 +1934,6 @@
 
 // Checks the quality of the TOB txs, if it is the txs expected in a TOB
 func (api *RelayAPI) checkTobTxsStateInterference(txs []*types.Transaction, log *logrus.Entry) error {
-<<<<<<< HEAD
-	//// get traces
-	for i, tx := range txs {
-		// some sanity checks
-		if tx.To() == nil {
-			return fmt.Errorf("contract creation cannot be a TOB tx")
-		}
-		if i == len(txs)-1 {
-			continue
-		}
-
-		txTraces, err := api.getTraces(context.Background(), tracerOptions{
-			log: log,
-			tx:  tx,
-		})
-		if err != nil {
-			return fmt.Errorf("failed to get traces: %s", err.Error())
-		}
-
-		res, err := api.TobTxChecks(&txTraces.Result)
-		if err != nil {
-			return fmt.Errorf("state interference checks failed with: %s", err.Error())
-		}
-		if !res {
-=======
-
 	var wg sync.WaitGroup
 
 	//// get traces
@@ -2013,7 +1987,6 @@
 
 	for _, err := range validationErrors {
 		if err != nil {
->>>>>>> c2939048
 			return fmt.Errorf("not a valid tob tx")
 		}
 	}
