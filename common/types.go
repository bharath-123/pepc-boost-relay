package common

import (
	"encoding/json"
	"errors"
	"fmt"
	"math/big"
	"os"

	"github.com/attestantio/go-builder-client/api"
	"github.com/attestantio/go-builder-client/api/capella"
	apiv1 "github.com/attestantio/go-builder-client/api/v1"
	"github.com/attestantio/go-builder-client/spec"
	apiv1capella "github.com/attestantio/go-eth2-client/api/v1/capella"
	consensusspec "github.com/attestantio/go-eth2-client/spec"
	"github.com/attestantio/go-eth2-client/spec/bellatrix"
	consensuscapella "github.com/attestantio/go-eth2-client/spec/capella"
	"github.com/attestantio/go-eth2-client/spec/phase0"
	utilbellatrix "github.com/attestantio/go-eth2-client/util/bellatrix"
	"github.com/ethereum/go-ethereum/common"
	"github.com/ethereum/go-ethereum/common/hexutil"
	"github.com/ethereum/go-ethereum/core/types"
	boostTypes "github.com/flashbots/go-boost-utils/types"
)

var (
	ErrUnknownNetwork = errors.New("unknown network")
	ErrEmptyPayload   = errors.New("empty payload")

	EthNetworkSepolia = "sepolia"
	EthNetworkGoerli  = "goerli"
	EthNetworkMainnet = "mainnet"
	EthNetworkCustom  = "custom"

	CapellaForkVersionSepolia = "0x90000072"
	CapellaForkVersionGoerli  = "0x03001020"
	CapellaForkVersionMainnet = "0x03000000"

	DenebForkVersionSepolia = "0x90000073"
	DenebForkVersionGoerli  = "0x04001020"
	DenebForkVersionMainnet = "0x04000000"

	ForkVersionStringBellatrix = "bellatrix"
	ForkVersionStringCapella   = "capella"
	ForkVersionStringDeneb     = "deneb"

	// this is for storing DeFi addresses for state interference checks
	DaiToken  = "dai"
	WethToken = "weth"
	UsdcToken = "usdc"
	// 2 addresses are specifically in custom devnet, we have 2 pairs of Dai/Weth for arbitrage tests
	DaiWethPair1    = "dai_weth_pair_1"
	DaiWethPair2    = "dai_weth_pair_2"
	UniswapFactory1 = "uniswap_factory_1"
	UniswapFactory2 = "uniswap_factory_2"
	UniV3SwapRouter = "uniswap_v3_swap_router"

<<<<<<< HEAD
	// allow a max of 3 ToB txs excluding the payout
	MaxTobTxs = 3
=======
	TobGasReservations = 1000000
>>>>>>> 742dbe62
)

type EthNetworkDetails struct {
	Name                     string
	GenesisForkVersionHex    string
	GenesisValidatorsRootHex string
	BellatrixForkVersionHex  string
	CapellaForkVersionHex    string
	DenebForkVersionHex      string

	DomainBuilder                 boostTypes.Domain
	DomainBeaconProposerBellatrix boostTypes.Domain
	DomainBeaconProposerCapella   boostTypes.Domain
	DomainBeaconProposerDeneb     boostTypes.Domain
}

func NewEthNetworkDetails(networkName string) (ret *EthNetworkDetails, err error) {
	var genesisForkVersion string
	var genesisValidatorsRoot string
	var bellatrixForkVersion string
	var capellaForkVersion string
	var denebForkVersion string
	var domainBuilder boostTypes.Domain
	var domainBeaconProposerBellatrix boostTypes.Domain
	var domainBeaconProposerCapella boostTypes.Domain
	var domainBeaconProposerDeneb boostTypes.Domain

	switch networkName {
	case EthNetworkSepolia:
		genesisForkVersion = boostTypes.GenesisForkVersionSepolia
		genesisValidatorsRoot = boostTypes.GenesisValidatorsRootSepolia
		bellatrixForkVersion = boostTypes.BellatrixForkVersionSepolia
		capellaForkVersion = CapellaForkVersionSepolia
		denebForkVersion = DenebForkVersionSepolia
	case EthNetworkGoerli:
		genesisForkVersion = boostTypes.GenesisForkVersionGoerli
		genesisValidatorsRoot = boostTypes.GenesisValidatorsRootGoerli
		bellatrixForkVersion = boostTypes.BellatrixForkVersionGoerli
		capellaForkVersion = CapellaForkVersionGoerli
		denebForkVersion = DenebForkVersionGoerli
	case EthNetworkMainnet:
		genesisForkVersion = boostTypes.GenesisForkVersionMainnet
		genesisValidatorsRoot = boostTypes.GenesisValidatorsRootMainnet
		bellatrixForkVersion = boostTypes.BellatrixForkVersionMainnet
		capellaForkVersion = CapellaForkVersionMainnet
		denebForkVersion = DenebForkVersionMainnet
	case EthNetworkCustom:
		genesisForkVersion = os.Getenv("GENESIS_FORK_VERSION")
		genesisValidatorsRoot = os.Getenv("GENESIS_VALIDATORS_ROOT")
		bellatrixForkVersion = os.Getenv("BELLATRIX_FORK_VERSION")
		capellaForkVersion = os.Getenv("CAPELLA_FORK_VERSION")
		denebForkVersion = os.Getenv("DENEB_FORK_VERSION")
	default:
		return nil, fmt.Errorf("%w: %s", ErrUnknownNetwork, networkName)
	}

	domainBuilder, err = ComputeDomain(boostTypes.DomainTypeAppBuilder, genesisForkVersion, boostTypes.Root{}.String())
	if err != nil {
		return nil, err
	}

	domainBeaconProposerBellatrix, err = ComputeDomain(boostTypes.DomainTypeBeaconProposer, bellatrixForkVersion, genesisValidatorsRoot)
	if err != nil {
		return nil, err
	}

	domainBeaconProposerCapella, err = ComputeDomain(boostTypes.DomainTypeBeaconProposer, capellaForkVersion, genesisValidatorsRoot)
	if err != nil {
		return nil, err
	}

	domainBeaconProposerDeneb, err = ComputeDomain(boostTypes.DomainTypeBeaconProposer, denebForkVersion, genesisValidatorsRoot)
	if err != nil {
		return nil, err
	}

	return &EthNetworkDetails{
		Name:                          networkName,
		GenesisForkVersionHex:         genesisForkVersion,
		GenesisValidatorsRootHex:      genesisValidatorsRoot,
		BellatrixForkVersionHex:       bellatrixForkVersion,
		CapellaForkVersionHex:         capellaForkVersion,
		DenebForkVersionHex:           denebForkVersion,
		DomainBuilder:                 domainBuilder,
		DomainBeaconProposerBellatrix: domainBeaconProposerBellatrix,
		DomainBeaconProposerCapella:   domainBeaconProposerCapella,
		DomainBeaconProposerDeneb:     domainBeaconProposerDeneb,
	}, nil
}

func (e *EthNetworkDetails) String() string {
	return fmt.Sprintf(
		`EthNetworkDetails{
	Name: %s, 
	GenesisForkVersionHex: %s, 
	GenesisValidatorsRootHex: %s,
	BellatrixForkVersionHex: %s, 
	CapellaForkVersionHex: %s, 
	DenebForkVersionHex: %s,
	DomainBuilder: %x, 
	DomainBeaconProposerBellatrix: %x, 
	DomainBeaconProposerCapella: %x, 
	DomainBeaconProposerDeneb: %x
}`,
		e.Name,
		e.GenesisForkVersionHex,
		e.GenesisValidatorsRootHex,
		e.BellatrixForkVersionHex,
		e.CapellaForkVersionHex,
		e.DenebForkVersionHex,
		e.DomainBuilder,
		e.DomainBeaconProposerBellatrix,
		e.DomainBeaconProposerCapella,
		e.DomainBeaconProposerDeneb)
}

type BuilderGetValidatorsResponseEntry struct {
	Slot           uint64                                  `json:"slot,string"`
	ValidatorIndex uint64                                  `json:"validator_index,string"`
	Entry          *boostTypes.SignedValidatorRegistration `json:"entry"`
}

type BidTraceV2 struct {
	apiv1.BidTrace
	BlockNumber uint64 `json:"block_number,string" db:"block_number"`
	NumTx       uint64 `json:"num_tx,string" db:"num_tx"`
}

type BidTraceV2JSON struct {
	Slot                 uint64 `json:"slot,string"`
	ParentHash           string `json:"parent_hash"`
	BlockHash            string `json:"block_hash"`
	BuilderPubkey        string `json:"builder_pubkey"`
	ProposerPubkey       string `json:"proposer_pubkey"`
	ProposerFeeRecipient string `json:"proposer_fee_recipient"`
	GasLimit             uint64 `json:"gas_limit,string"`
	GasUsed              uint64 `json:"gas_used,string"`
	Value                string `json:"value"`
	NumTx                uint64 `json:"num_tx,string"`
	BlockNumber          uint64 `json:"block_number,string"`
}

func (b BidTraceV2) MarshalJSON() ([]byte, error) {
	return json.Marshal(&BidTraceV2JSON{
		Slot:                 b.Slot,
		ParentHash:           b.ParentHash.String(),
		BlockHash:            b.BlockHash.String(),
		BuilderPubkey:        b.BuilderPubkey.String(),
		ProposerPubkey:       b.ProposerPubkey.String(),
		ProposerFeeRecipient: b.ProposerFeeRecipient.String(),
		GasLimit:             b.GasLimit,
		GasUsed:              b.GasUsed,
		Value:                b.Value.ToBig().String(),
		NumTx:                b.NumTx,
		BlockNumber:          b.BlockNumber,
	})
}

func (b *BidTraceV2) UnmarshalJSON(data []byte) error {
	params := &struct {
		NumTx       uint64 `json:"num_tx,string"`
		BlockNumber uint64 `json:"block_number,string"`
	}{}
	err := json.Unmarshal(data, params)
	if err != nil {
		return err
	}
	b.NumTx = params.NumTx
	b.BlockNumber = params.BlockNumber

	bidTrace := new(apiv1.BidTrace)
	err = json.Unmarshal(data, bidTrace)
	if err != nil {
		return err
	}
	b.BidTrace = *bidTrace
	return nil
}

func (b *BidTraceV2JSON) CSVHeader() []string {
	return []string{
		"slot",
		"parent_hash",
		"block_hash",
		"builder_pubkey",
		"proposer_pubkey",
		"proposer_fee_recipient",
		"gas_limit",
		"gas_used",
		"value",
		"num_tx",
		"block_number",
	}
}

func (b *BidTraceV2JSON) ToCSVRecord() []string {
	return []string{
		fmt.Sprint(b.Slot),
		b.ParentHash,
		b.BlockHash,
		b.BuilderPubkey,
		b.ProposerPubkey,
		b.ProposerFeeRecipient,
		fmt.Sprint(b.GasLimit),
		fmt.Sprint(b.GasUsed),
		b.Value,
		fmt.Sprint(b.NumTx),
		fmt.Sprint(b.BlockNumber),
	}
}

type BidTraceV2WithTimestampJSON struct {
	BidTraceV2JSON
	Timestamp            int64 `json:"timestamp,string,omitempty"`
	TimestampMs          int64 `json:"timestamp_ms,string,omitempty"`
	OptimisticSubmission bool  `json:"optimistic_submission"`
}

func (b *BidTraceV2WithTimestampJSON) CSVHeader() []string {
	return []string{
		"slot",
		"parent_hash",
		"block_hash",
		"builder_pubkey",
		"proposer_pubkey",
		"proposer_fee_recipient",
		"gas_limit",
		"gas_used",
		"value",
		"num_tx",
		"block_number",
		"timestamp",
		"timestamp_ms",
		"optimistic_submission",
	}
}

func (b *BidTraceV2WithTimestampJSON) ToCSVRecord() []string {
	return []string{
		fmt.Sprint(b.Slot),
		b.ParentHash,
		b.BlockHash,
		b.BuilderPubkey,
		b.ProposerPubkey,
		b.ProposerFeeRecipient,
		fmt.Sprint(b.GasLimit),
		fmt.Sprint(b.GasUsed),
		b.Value,
		fmt.Sprint(b.NumTx),
		fmt.Sprint(b.BlockNumber),
		fmt.Sprint(b.Timestamp),
		fmt.Sprint(b.TimestampMs),
		fmt.Sprint(b.OptimisticSubmission),
	}
}

type SignedBlindedBeaconBlock struct {
	Bellatrix *boostTypes.SignedBlindedBeaconBlock
	Capella   *apiv1capella.SignedBlindedBeaconBlock
}

func (s *SignedBlindedBeaconBlock) MarshalJSON() ([]byte, error) {
	if s.Capella != nil {
		return json.Marshal(s.Capella)
	}
	if s.Bellatrix != nil {
		return json.Marshal(s.Bellatrix)
	}
	return nil, ErrEmptyPayload
}

func (s *SignedBlindedBeaconBlock) Slot() uint64 {
	if s.Capella != nil {
		return uint64(s.Capella.Message.Slot)
	}
	if s.Bellatrix != nil {
		return s.Bellatrix.Message.Slot
	}
	return 0
}

func (s *SignedBlindedBeaconBlock) BlockHash() string {
	if s.Capella != nil {
		return s.Capella.Message.Body.ExecutionPayloadHeader.BlockHash.String()
	}
	if s.Bellatrix != nil {
		return s.Bellatrix.Message.Body.ExecutionPayloadHeader.BlockHash.String()
	}
	return ""
}

func (s *SignedBlindedBeaconBlock) BlockNumber() uint64 {
	if s.Capella != nil {
		return s.Capella.Message.Body.ExecutionPayloadHeader.BlockNumber
	}
	if s.Bellatrix != nil {
		return s.Bellatrix.Message.Body.ExecutionPayloadHeader.BlockNumber
	}
	return 0
}

func (s *SignedBlindedBeaconBlock) ProposerIndex() uint64 {
	if s.Capella != nil {
		return uint64(s.Capella.Message.ProposerIndex)
	}
	if s.Bellatrix != nil {
		return s.Bellatrix.Message.ProposerIndex
	}
	return 0
}

func (s *SignedBlindedBeaconBlock) Signature() []byte {
	if s.Capella != nil {
		return s.Capella.Signature[:]
	}
	if s.Bellatrix != nil {
		return s.Bellatrix.Signature[:]
	}
	return nil
}

//nolint:nolintlint,ireturn
func (s *SignedBlindedBeaconBlock) Message() boostTypes.HashTreeRoot {
	if s.Capella != nil {
		return s.Capella.Message
	}
	if s.Bellatrix != nil {
		return s.Bellatrix.Message
	}
	return nil
}

type SignedBeaconBlock struct {
	Bellatrix *boostTypes.SignedBeaconBlock
	Capella   *consensuscapella.SignedBeaconBlock
}

func (s *SignedBeaconBlock) MarshalJSON() ([]byte, error) {
	if s.Capella != nil {
		return json.Marshal(s.Capella)
	}
	if s.Bellatrix != nil {
		return json.Marshal(s.Bellatrix)
	}
	return nil, ErrEmptyPayload
}

func (s *SignedBeaconBlock) Slot() uint64 {
	if s.Capella != nil {
		return uint64(s.Capella.Message.Slot)
	}
	if s.Bellatrix != nil {
		return s.Bellatrix.Message.Slot
	}
	return 0
}

func (s *SignedBeaconBlock) BlockHash() string {
	if s.Capella != nil {
		return s.Capella.Message.Body.ExecutionPayload.BlockHash.String()
	}
	if s.Bellatrix != nil {
		return s.Bellatrix.Message.Body.ExecutionPayload.BlockHash.String()
	}
	return ""
}

type VersionedExecutionPayload struct {
	Bellatrix *boostTypes.GetPayloadResponse
	Capella   *api.VersionedExecutionPayload
}

func (e *VersionedExecutionPayload) MarshalJSON() ([]byte, error) {
	if e.Capella != nil {
		return json.Marshal(e.Capella)
	}
	if e.Bellatrix != nil {
		return json.Marshal(e.Bellatrix)
	}

	return nil, ErrEmptyPayload
}

func (e *VersionedExecutionPayload) UnmarshalJSON(data []byte) error {
	capella := new(api.VersionedExecutionPayload)
	err := json.Unmarshal(data, capella)
	if err == nil && capella.Capella != nil {
		e.Capella = capella
		return nil
	}
	bellatrix := new(boostTypes.GetPayloadResponse)
	err = json.Unmarshal(data, bellatrix)
	if err != nil {
		return err
	}
	e.Bellatrix = bellatrix
	return nil
}

func (e *VersionedExecutionPayload) NumTx() int {
	if e.Capella != nil {
		return len(e.Capella.Capella.Transactions)
	}
	if e.Bellatrix != nil {
		return len(e.Bellatrix.Data.Transactions)
	}
	return 0
}

type BuilderSubmitBlockRequest struct {
	Bellatrix *boostTypes.BuilderSubmitBlockRequest
	Capella   *capella.SubmitBlockRequest
}

func (b *BuilderSubmitBlockRequest) MarshalJSON() ([]byte, error) {
	if b.Capella != nil {
		return json.Marshal(b.Capella)
	}
	if b.Bellatrix != nil {
		return json.Marshal(b.Bellatrix)
	}
	return nil, ErrEmptyPayload
}

func (b *BuilderSubmitBlockRequest) UnmarshalJSON(data []byte) error {
	capella := new(capella.SubmitBlockRequest)
	err := json.Unmarshal(data, capella)
	if err == nil {
		b.Capella = capella
		return nil
	}
	bellatrix := new(boostTypes.BuilderSubmitBlockRequest)
	err = json.Unmarshal(data, bellatrix)
	if err != nil {
		return err
	}
	b.Bellatrix = bellatrix
	return nil
}

func (b *BuilderSubmitBlockRequest) HasExecutionPayload() bool {
	if b.Capella != nil {
		return b.Capella.ExecutionPayload != nil
	}
	if b.Bellatrix != nil {
		return b.Bellatrix.ExecutionPayload != nil
	}
	return false
}

func (b *BuilderSubmitBlockRequest) ExecutionPayloadResponse() (*GetPayloadResponse, error) {
	if b.Bellatrix != nil {
		return &GetPayloadResponse{
			Bellatrix: &boostTypes.GetPayloadResponse{
				Version: boostTypes.VersionString(consensusspec.DataVersionBellatrix.String()),
				Data:    b.Bellatrix.ExecutionPayload,
			},
			Capella: nil,
		}, nil
	}

	if b.Capella != nil {
		return &GetPayloadResponse{
			Capella: &api.VersionedExecutionPayload{
				Version:   consensusspec.DataVersionCapella,
				Capella:   b.Capella.ExecutionPayload,
				Bellatrix: nil,
			},
			Bellatrix: nil,
		}, nil
	}

	return nil, ErrEmptyPayload
}

func (b *BuilderSubmitBlockRequest) Slot() uint64 {
	if b.Capella != nil {
		return b.Capella.Message.Slot
	}
	if b.Bellatrix != nil {
		return b.Bellatrix.Message.Slot
	}
	return 0
}

func (b *BuilderSubmitBlockRequest) BlockHash() string {
	if b.Capella != nil {
		return b.Capella.Message.BlockHash.String()
	}
	if b.Bellatrix != nil {
		return b.Bellatrix.Message.BlockHash.String()
	}
	return ""
}

func (b *BuilderSubmitBlockRequest) ExecutionPayloadBlockHash() string {
	if b.Capella != nil {
		return b.Capella.ExecutionPayload.BlockHash.String()
	}
	if b.Bellatrix != nil {
		return b.Bellatrix.ExecutionPayload.BlockHash.String()
	}
	return ""
}

func (b *BuilderSubmitBlockRequest) BuilderPubkey() phase0.BLSPubKey {
	if b.Capella != nil {
		return b.Capella.Message.BuilderPubkey
	}
	if b.Bellatrix != nil {
		return phase0.BLSPubKey(b.Bellatrix.Message.BuilderPubkey)
	}
	return phase0.BLSPubKey{}
}

func (b *BuilderSubmitBlockRequest) ProposerFeeRecipient() string {
	if b.Capella != nil {
		return b.Capella.Message.ProposerFeeRecipient.String()
	}
	if b.Bellatrix != nil {
		return b.Bellatrix.Message.ProposerFeeRecipient.String()
	}
	return ""
}

func (b *BuilderSubmitBlockRequest) Timestamp() uint64 {
	if b.Capella != nil {
		return b.Capella.ExecutionPayload.Timestamp
	}
	if b.Bellatrix != nil {
		return b.Bellatrix.ExecutionPayload.Timestamp
	}
	return 0
}

func (b *BuilderSubmitBlockRequest) ProposerPubkey() string {
	if b.Capella != nil {
		return b.Capella.Message.ProposerPubkey.String()
	}
	if b.Bellatrix != nil {
		return b.Bellatrix.Message.ProposerPubkey.String()
	}
	return ""
}

func (b *BuilderSubmitBlockRequest) ParentHash() string {
	if b.Capella != nil {
		return b.Capella.Message.ParentHash.String()
	}
	if b.Bellatrix != nil {
		return b.Bellatrix.Message.ParentHash.String()
	}
	return ""
}

func (b *BuilderSubmitBlockRequest) ExecutionPayloadParentHash() string {
	if b.Capella != nil {
		return b.Capella.ExecutionPayload.ParentHash.String()
	}
	if b.Bellatrix != nil {
		return b.Bellatrix.ExecutionPayload.ParentHash.String()
	}
	return ""
}

func (b *BuilderSubmitBlockRequest) Value() *big.Int {
	if b.Capella != nil {
		return b.Capella.Message.Value.ToBig()
	}
	if b.Bellatrix != nil {
		return b.Bellatrix.Message.Value.BigInt()
	}
	return nil
}

func (b *BuilderSubmitBlockRequest) NumTx() int {
	if b.Capella != nil {
		return len(b.Capella.ExecutionPayload.Transactions)
	}
	if b.Bellatrix != nil {
		return len(b.Bellatrix.ExecutionPayload.Transactions)
	}
	return 0
}

func (b *BuilderSubmitBlockRequest) BlockNumber() uint64 {
	if b.Capella != nil {
		return b.Capella.ExecutionPayload.BlockNumber
	}
	if b.Bellatrix != nil {
		return b.Bellatrix.ExecutionPayload.BlockNumber
	}
	return 0
}

func (b *BuilderSubmitBlockRequest) GasUsed() uint64 {
	if b.Capella != nil {
		return b.Capella.ExecutionPayload.GasUsed
	}
	if b.Bellatrix != nil {
		return b.Bellatrix.ExecutionPayload.GasUsed
	}
	return 0
}

func (b *BuilderSubmitBlockRequest) GasLimit() uint64 {
	if b.Capella != nil {
		return b.Capella.ExecutionPayload.GasLimit
	}
	if b.Bellatrix != nil {
		return b.Bellatrix.ExecutionPayload.GasLimit
	}
	return 0
}

func (b *BuilderSubmitBlockRequest) Signature() phase0.BLSSignature {
	if b.Capella != nil {
		return b.Capella.Signature
	}
	if b.Bellatrix != nil {
		return phase0.BLSSignature(b.Bellatrix.Signature)
	}
	return phase0.BLSSignature{}
}

func (b *BuilderSubmitBlockRequest) Random() string {
	if b.Capella != nil {
		return fmt.Sprintf("%#x", b.Capella.ExecutionPayload.PrevRandao)
	}
	if b.Bellatrix != nil {
		return b.Bellatrix.ExecutionPayload.Random.String()
	}
	return ""
}

func (b *BuilderSubmitBlockRequest) Message() *apiv1.BidTrace {
	if b.Capella != nil {
		return b.Capella.Message
	}
	if b.Bellatrix != nil {
		return BoostBidToBidTrace(b.Bellatrix.Message)
	}
	return nil
}

func BoostBidToBidTrace(bidTrace *boostTypes.BidTrace) *apiv1.BidTrace {
	if bidTrace == nil {
		return nil
	}
	return &apiv1.BidTrace{
		BuilderPubkey:        phase0.BLSPubKey(bidTrace.BuilderPubkey),
		Slot:                 bidTrace.Slot,
		ProposerPubkey:       phase0.BLSPubKey(bidTrace.ProposerPubkey),
		ProposerFeeRecipient: bellatrix.ExecutionAddress(bidTrace.ProposerFeeRecipient),
		BlockHash:            phase0.Hash32(bidTrace.BlockHash),
		Value:                U256StrToUint256(bidTrace.Value),
		ParentHash:           phase0.Hash32(bidTrace.ParentHash),
		GasLimit:             bidTrace.GasLimit,
		GasUsed:              bidTrace.GasUsed,
	}
}

type GetPayloadResponse struct {
	Bellatrix *boostTypes.GetPayloadResponse
	Capella   *api.VersionedExecutionPayload
}

func (p *GetPayloadResponse) UnmarshalJSON(data []byte) error {
	capella := new(api.VersionedExecutionPayload)
	err := json.Unmarshal(data, capella)
	if err == nil && capella.Capella != nil {
		p.Capella = capella
		return nil
	}
	bellatrix := new(boostTypes.GetPayloadResponse)
	err = json.Unmarshal(data, bellatrix)
	if err != nil {
		return err
	}
	p.Bellatrix = bellatrix
	return nil
}

func (p *GetPayloadResponse) MarshalJSON() ([]byte, error) {
	if p.Bellatrix != nil {
		return json.Marshal(p.Bellatrix)
	}
	if p.Capella != nil {
		return json.Marshal(p.Capella)
	}
	return nil, ErrEmptyPayload
}

type GetHeaderResponse struct {
	Bellatrix *boostTypes.GetHeaderResponse
	Capella   *spec.VersionedSignedBuilderBid
}

func (p *GetHeaderResponse) UnmarshalJSON(data []byte) error {
	capella := new(spec.VersionedSignedBuilderBid)
	err := json.Unmarshal(data, capella)
	if err == nil && capella.Capella != nil {
		p.Capella = capella
		return nil
	}
	bellatrix := new(boostTypes.GetHeaderResponse)
	err = json.Unmarshal(data, bellatrix)
	if err != nil {
		return err
	}
	p.Bellatrix = bellatrix
	return nil
}

func (p *GetHeaderResponse) MarshalJSON() ([]byte, error) {
	if p.Capella != nil {
		return json.Marshal(p.Capella)
	}
	if p.Bellatrix != nil {
		return json.Marshal(p.Bellatrix)
	}
	return nil, ErrEmptyPayload
}

func (p *GetHeaderResponse) Value() *big.Int {
	if p.Capella != nil {
		return p.Capella.Capella.Message.Value.ToBig()
	}
	if p.Bellatrix != nil {
		return p.Bellatrix.Data.Message.Value.BigInt()
	}
	return nil
}

func (p *GetHeaderResponse) BlockHash() phase0.Hash32 {
	if p.Capella != nil {
		return p.Capella.Capella.Message.Header.BlockHash
	}
	if p.Bellatrix != nil {
		return phase0.Hash32(p.Bellatrix.Data.Message.Header.BlockHash)
	}
	return phase0.Hash32{}
}

func (p *GetHeaderResponse) Empty() bool {
	if p == nil {
		return true
	}
	if p.Capella != nil {
		return p.Capella.Capella == nil || p.Capella.Capella.Message == nil
	}
	if p.Bellatrix != nil {
		return p.Bellatrix.Data == nil || p.Bellatrix.Data.Message == nil
	}
	return true
}

func (b *BuilderSubmitBlockRequest) Withdrawals() []*consensuscapella.Withdrawal {
	if b.Capella != nil {
		return b.Capella.ExecutionPayload.Withdrawals
	}
	return nil
}

func encodeTransactions(txs []*types.Transaction) [][]byte {
	var enc = make([][]byte, len(txs))
	for i, tx := range txs {
		enc[i], _ = tx.MarshalBinary()
	}
	return enc
}

func DecodeTransactions(enc [][]byte) ([]*types.Transaction, error) {
	var txs = make([]*types.Transaction, len(enc))
	for i, encTx := range enc {
		var tx types.Transaction
		if err := tx.UnmarshalBinary(encTx); err != nil {
			return nil, fmt.Errorf("invalid transaction %d: %v", i, err)
		}
		txs[i] = &tx
	}
	return txs, nil
}

type TobTxsSubmitRequest struct {
	TobTxs     utilbellatrix.ExecutionPayloadTransactions
	Slot       uint64
	ParentHash string
}

type IntermediateTobTxsSubmitRequest struct {
	TobTxs     []byte `json:"tobTxs"`
	Slot       uint64 `json:"slot"`
	ParentHash string `json:"parentHash"`
}

func (t *TobTxsSubmitRequest) MarshalJSON() ([]byte, error) {
	txBytes, err := t.TobTxs.MarshalSSZ()
	if err != nil {
		return nil, err
	}

	return json.Marshal(IntermediateTobTxsSubmitRequest{
		TobTxs:     txBytes,
		Slot:       t.Slot,
		ParentHash: t.ParentHash,
	})
}

func (t *TobTxsSubmitRequest) UnmarshalJSON(data []byte) error {
	var intermediateJson IntermediateTobTxsSubmitRequest
	err := json.Unmarshal(data, &intermediateJson)
	if err != nil {
		return err
	}

	err = t.TobTxs.UnmarshalSSZ(intermediateJson.TobTxs)
	if err != nil {
		return err
	}
	t.Slot = intermediateJson.Slot
	t.ParentHash = intermediateJson.ParentHash

	return nil
}

type BlockAssemblerRequest struct {
	TobTxs             utilbellatrix.ExecutionPayloadTransactions `json:"tob_txs"`
	RobPayload         BuilderSubmitBlockRequest                  `json:"rob_payload"`
	RegisteredGasLimit uint64                                     `json:"registered_gas_limit,string"`
}

type IntermediateBlockAssemblerRequest struct {
	TobTxs             []byte `json:"tob_txs"`
	RobPayload         []byte `json:"rob_payload"`
	RegisteredGasLimit uint64 `json:"registered_gas_limit,string"`
}

func (r *BlockAssemblerRequest) MarshalJSON() ([]byte, error) {
	sszedTobTxs, err := r.TobTxs.MarshalSSZ()
	if err != nil {
		return nil, err
	}
	encodedRobPayload, err := r.RobPayload.MarshalJSON()
	if err != nil {
		return nil, err
	}
	intermediateStruct := IntermediateBlockAssemblerRequest{
		TobTxs:             sszedTobTxs,
		RobPayload:         encodedRobPayload,
		RegisteredGasLimit: r.RegisteredGasLimit,
	}

	return json.Marshal(intermediateStruct)
}

func (b *BlockAssemblerRequest) UnmarshalJSON(data []byte) error {
	var intermediateJson IntermediateBlockAssemblerRequest
	err := json.Unmarshal(data, &intermediateJson)
	if err != nil {
		return err
	}
	err = b.TobTxs.UnmarshalSSZ(intermediateJson.TobTxs)
	if err != nil {
		return err
	}
	b.RegisteredGasLimit = intermediateJson.RegisteredGasLimit
	blockRequest := new(BuilderSubmitBlockRequest)
	err = json.Unmarshal(intermediateJson.RobPayload, &blockRequest)
	if err != nil {
		return err
	}
	b.RobPayload = *blockRequest

	return nil
}

// callLog is the result of LOG opCode
type CallLog struct {
	Address common.Address `json:"address"`
	Topics  []common.Hash  `json:"topics"`
	Data    hexutil.Bytes  `json:"data"`
}

type CallTrace struct {
	From         common.Address  `json:"from"`
	Gas          *hexutil.Uint64 `json:"gas"`
	GasUsed      *hexutil.Uint64 `json:"gasUsed"`
	To           *common.Address `json:"to,omitempty"`
	Input        hexutil.Bytes   `json:"input"`
	Output       hexutil.Bytes   `json:"output,omitempty"`
	Error        string          `json:"error,omitempty"`
	RevertReason string          `json:"revertReason,omitempty"`
	Calls        []CallTrace     `json:"calls,omitempty"`
	Logs         []CallLog       `json:"logs,omitempty"`
	Value        *hexutil.Big    `json:"value,omitempty"`
	// Gencodec adds overridden fields at the end
	Type string `json:"type"`
}

type CallTraceResponse struct {
	Result CallTrace `json:"result"`
}

type NetworkTobTxChecker func(CallTrace) (bool, error)

type TobValidationRequest struct {
	TobTxs               utilbellatrix.ExecutionPayloadTransactions
	ParentHash           string
	ProposerFeeRecipient string
	TobGasLimit          uint64
}

type IntermediateTobValidationRequest struct {
	TobTxs               []byte `json:"tob_txs"`
	ParentHash           string `json:"parent_hash"`
	ProposerFeeRecipient string `json:"proposer_fee_recipient"`
	TobGasLimit          uint64 `json:"tob_gas_limit,string"`
}

func (t *TobValidationRequest) MarshalJson() ([]byte, error) {
	sszedTobTxs, err := t.TobTxs.MarshalSSZ()
	if err != nil {
		return nil, err
	}

	intermediateStruct := IntermediateTobValidationRequest{
		TobTxs:               sszedTobTxs,
		ParentHash:           t.ParentHash,
		ProposerFeeRecipient: t.ProposerFeeRecipient,
		TobGasLimit:          t.TobGasLimit,
	}

	return json.Marshal(intermediateStruct)
}

func (t *TobValidationRequest) UnmarshalJson(data []byte) error {
	var intermediateJson IntermediateTobValidationRequest
	err := json.Unmarshal(data, &intermediateJson)
	if err != nil {
		return err
	}

	err = t.TobTxs.UnmarshalSSZ(intermediateJson.TobTxs)
	if err != nil {
		return err
	}
	t.ParentHash = intermediateJson.ParentHash
	t.ProposerFeeRecipient = intermediateJson.ProposerFeeRecipient
	t.TobGasLimit = intermediateJson.TobGasLimit

	return nil
}<|MERGE_RESOLUTION|>--- conflicted
+++ resolved
@@ -55,12 +55,9 @@
 	UniswapFactory2 = "uniswap_factory_2"
 	UniV3SwapRouter = "uniswap_v3_swap_router"
 
-<<<<<<< HEAD
 	// allow a max of 3 ToB txs excluding the payout
-	MaxTobTxs = 3
-=======
+	MaxTobTxs          = 3
 	TobGasReservations = 1000000
->>>>>>> 742dbe62
 )
 
 type EthNetworkDetails struct {
